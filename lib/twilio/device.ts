/**
 * @packageDocumentation
 * @module Voice
 * @preferred
 * @publicapi
 */
import { EventEmitter } from 'events';
import AudioHelper from './audiohelper';
import Connection from './connection';
import DialtonePlayer from './dialtonePlayer';
import {
  AuthorizationErrors,
  ClientErrors,
  GeneralErrors,
  InvalidArgumentError,
  InvalidStateError,
  NotSupportedError,
  SignalingErrors,
  TwilioError,
} from './errors';
import Log from './log';
<<<<<<< HEAD
import { PreflightTest } from './preflight/preflight';
import { PStream } from './pstream';
=======
>>>>>>> db10c22a
import {
  getChunderURI,
  getRegionShortcode,
  Region,
  regionToEdge,
} from './regions';
import { Exception, queryToJson } from './util';

const C = require('./constants');
const Publisher = require('./eventpublisher');
const PStream = require('./pstream');
const rtc = require('./rtc');
const getUserMedia = require('./rtc/getusermedia');
const Sound = require('./sound');
const { isUnifiedPlanDefault } = require('./util');

/**
 * @private
 */
const networkInformation = (navigator as any).connection
  || (navigator as any).mozConnection
  || (navigator as any).webkitConnection;

// Placeholders until we convert the respective files to TypeScript.
/**
 * @private
 */
export type IPStream = any;
/**
 * @private
 */
export type IPublisher = any;
/**
 * @private
 */
export type ISound = any;

const REGISTRATION_INTERVAL = 30000;
const RINGTONE_PLAY_TIMEOUT = 2000;

declare const RTCRtpTransceiver: any;
declare const webkitAudioContext: typeof AudioContext;

let hasBeenWarnedHandlers: boolean = false;
let hasBeenWarnedSounds: boolean = false;

/**
 * Options that may be passed to the {@link Device} constructor for internal testing.
 * @private
 */
export interface IExtendedDeviceOptions extends Device.Options {
  /**
   * Custom {@link AudioHelper} constructor
   */
  AudioHelper?: any;

  /**
   * Hostname of the signaling gateway to connect to.
   */
  chunderw?: string;

  /**
   * Custom {@link Connection} constructor
   */
  connectionFactory?: Connection;

  /**
   * Hostname of the event gateway to connect to.
   */
  eventgw?: string;

  /**
   * A list of specific ICE servers to use. Overridden by {@link Device.Options.rtcConfiguration}.
   * @deprecated
   */
  iceServers?: Object[];

  /**
   * Ignore browser support, disabling the exception that is thrown when neither WebRTC nor
   * ORTC are supported.
   */
  ignoreBrowserSupport?: boolean;

  /**
   * Whether to disable audio flag in MediaPresence (rrowland: Do we need this?)
   */
  noRegister?: boolean;

  /**
   * Custom PStream constructor
   */
  pStreamFactory?: IPStream;

  /**
   * Custom Publisher constructor
   */
  Publisher?: IPublisher;

  /**
   * Whether Insights events should be published
   */
  publishEvents?: boolean;

  /**
   * RTC Constraints to pass to getUserMedia when making or accepting a Call.
   * The format of this object depends on browser.
   */
  rtcConstraints?: Object;

  /**
   * Custom Sound constructor
   */
  soundFactory?: ISound;
}

/**
 * A sound definition used to initialize a Sound file.
 * @private
 */
export interface ISoundDefinition {
  /**
   * Name of the sound file.
   */
  filename: string;

  /**
   * The amount of time this sound file should play before being stopped automatically.
   */
  maxDuration?: number;

  /**
   * Whether or not this sound should loop after playthrough finishes.
   */
  shouldLoop?: boolean;
}

/**
 * Twilio Device. Allows registration for incoming calls, and placing outgoing calls.
 * @publicapi
 */
class Device extends EventEmitter {
  /**
   * The AudioContext to be used by {@link Device} instances.
   * @private
   */
  static get audioContext(): AudioContext | undefined {
    return Device._audioContext;
  }

  /**
   * Which sound file extension is supported.
   * @private
   */
  static get extension(): 'mp3' | 'ogg' {
    // NOTE(mroberts): Node workaround.
    const a: any = typeof document !== 'undefined'
      ? document.createElement('audio') : { canPlayType: false };

    let canPlayMp3;
    try {
      canPlayMp3 = a.canPlayType && !!a.canPlayType('audio/mpeg').replace(/no/, '');
    } catch (e) {
      canPlayMp3 = false;
    }

    let canPlayVorbis;
    try {
      canPlayVorbis = a.canPlayType && !!a.canPlayType('audio/ogg;codecs=\'vorbis\'').replace(/no/, '');
    } catch (e) {
      canPlayVorbis = false;
    }

    return (canPlayVorbis && !canPlayMp3) ? 'ogg' : 'mp3';
  }

  /**
   * Whether or not this SDK is supported by the current browser.
   */
  static get isSupported(): boolean { return rtc.enabled(); }

  /**
   * Package name of the SDK.
   */
  static get packageName(): string { return C.PACKAGE_NAME; }

  /**
   * Run some tests to identify issues, if any, prohibiting successful calling.
   * @param token - A Twilio JWT token string
   * @param options
   */
  static testPreflight(token: string, options?: PreflightTest.Options): PreflightTest {
    return new PreflightTest(token, options || {});
  }

  /**
   * String representation of {@link Device} class.
   * @private
   */
  static toString(): string {
    return '[Twilio.Device class]';
  }

  /**
   * Current SDK version.
   */
  static get version(): string { return C.RELEASE_VERSION; }

  /**
   * An AudioContext to share between {@link Device}s.
   */
  private static _audioContext?: AudioContext;

  /**
   * A DialtonePlayer to play mock DTMF sounds through.
   */
  private static _dialtonePlayer?: DialtonePlayer;

  /**
   * Whether or not the browser uses unified-plan SDP by default.
   */
  private static _isUnifiedPlanDefault: boolean | undefined;

  /**
   * The AudioHelper instance associated with this {@link Device}.
   */
  audio: AudioHelper | null = null;

  /**
   * An array of {@link Connection}s. Though only one can be active, multiple may exist when there
   * are multiple incoming, unanswered {@link Connection}s.
   */
  connections: Connection[] = [];

  /**
   * Whether or not {@link Device.setup} has been called.
   */
  isInitialized: boolean = false;

  /**
   * Methods to enable/disable each sound. Empty if the {@link Device} has not
   * yet been set up.
   */
  readonly sounds: Partial<Record<Device.SoundName, (value?: boolean) => void>> = { };

  /**
   * The JWT string currently being used to authenticate this {@link Device}.
   */
  token: string | null = null;

  /**
   * The currently active {@link Connection}, if there is one.
   */
  private _activeConnection: Connection | null = null;

  /**
   * An audio input MediaStream to pass to new {@link Connection} instances.
   */
  private _connectionInputStream: MediaStream | null = null;

  /**
   * An array of {@link Device} IDs to be used to play sounds through, to be passed to
   * new {@link Connection} instances.
   */
  private _connectionSinkIds: string[] = ['default'];

  /**
   * The name of the edge the {@link Device} is connected to.
   */
  private _edge: string | null = null;

  /**
   * Whether each sound is enabled.
   */
  private _enabledSounds: Record<Device.ToggleableSound, boolean> = {
    [Device.SoundName.Disconnect]: true,
    [Device.SoundName.Incoming]: true,
    [Device.SoundName.Outgoing]: true,
  };

  /**
   * Whether SDK is run as a browser extension
   */
  private _isBrowserExtension: boolean;

  /**
   * An instance of Logger to use.
   */
  private _log: Log = Log.getInstance();

  /**
   * An Insights Event Publisher.
   */
  private _publisher: IPublisher | null = null;

  /**
   * The region the {@link Device} is connected to.
   */
  private _region: string | null = null;

  /**
   * The current status of the {@link Device}.
   */
  private _status: Device.Status = Device.Status.Offline;

  /**
   * Value of 'audio' determines whether we should be registered for incoming calls.
   */
  private mediaPresence: { audio: boolean } = { audio: true };

  /**
   * The options passed to {@link Device} constructor or Device.setup.
   */
  private options: Device.Options = {
    allowIncomingWhileBusy: false,
    audioConstraints: true,
    closeProtection: false,
    codecPreferences: [Connection.Codec.PCMU, Connection.Codec.Opus],
    connectionFactory: Connection,
    debug: false,
    dscp: true,
    enableIceRestart: false,
    eventgw: 'eventgw.twilio.com',
    forceAggressiveIceNomination: false,
    iceServers: [],
    noRegister: false,
    pStreamFactory: PStream,
    rtcConstraints: { },
    soundFactory: Sound,
    sounds: { },
    warnings: true,
  };

  /**
   * A timeout ID for a setTimeout schedule to re-register the {@link Device}.
   */
  private regTimer: NodeJS.Timer | null = null;

  /**
   * A Map of Sounds to play.
   */
  private soundcache: Map<Device.SoundName, ISound> = new Map();

  /**
   * The Signaling stream.
   */
  private stream: IPStream | null = null;

  /**
   * Construct a {@link Device} instance, without setting up up. {@link Device.setup} must
   * be called later to initialize the {@link Device}.
   * @constructor
   * @param [token] - A Twilio JWT token string granting this {@link Device} access.
   * @param [options]
   */
  constructor();
  /**
   * Construct a {@link Device} instance, and set it up as part of the construction.
   * @constructor
   * @param [token] - A Twilio JWT token string granting this {@link Device} access.
   * @param [options]
   */
  constructor(token: string, options?: Device.Options);
  constructor(token?: string, options?: Device.Options) {
    super();

    if (window) {
      const root: any = window as any;
      const browser: any = root.msBrowser || root.browser || root.chrome;

      this._isBrowserExtension = (!!browser && !!browser.runtime && !!browser.runtime.id)
        || (!!root.safari && !!root.safari.extension);
    }

    if (this._isBrowserExtension) {
      this._log.info('Running as browser extension.');
    }

    if (token) {
      this.setup(token, options);
    } else if (options) {
      throw new InvalidArgumentError('Cannot construct a Device with options but without a token');
    }
  }

  /**
   * Return the active {@link Connection}. Null or undefined for backward compatibility.
   */
  activeConnection(): Connection | null | undefined {
    if (!this.isInitialized) {
      return null;
    }
    // @rrowland This should only return activeConnection, but customers have built around this
    // broken behavior and in order to not break their apps we are including this until
    // the next big release.
    return this._activeConnection || this.connections[0];
  }

  /**
   * @deprecated Set a handler for the cancel event.
   * @param handler
   */
  cancel(handler: (connection: Connection) => any): this {
    return this._addHandler(Device.EventName.Cancel, handler);
  }

  /**
   * Make an outgoing Call.
   * @param [params] - A flat object containing key:value pairs to be sent to the TwiML app.
   * @param [audioConstraints]
   */
  connect(params?: Record<string, string>,
          audioConstraints?: MediaTrackConstraints | boolean): Connection;
  /**
   * Add a listener for the connect event.
   * @param handler - A handler to set on the connect event.
   */
  connect(handler: (connection: Connection) => any): null;
  connect(paramsOrHandler?: Record<string, string> | ((connection: Connection) => any),
          audioConstraints?: MediaTrackConstraints | boolean): Connection | null {
    if (typeof paramsOrHandler === 'function') {
      this._addHandler(Device.EventName.Connect, paramsOrHandler);
      return null;
    }

    this._throwUnlessSetup('connect');

    if (this._activeConnection) {
      throw new InvalidStateError('A Connection is already active');
    }

    const params: Record<string, string> = paramsOrHandler || { };
    audioConstraints = audioConstraints || this.options && this.options.audioConstraints || { };
    const connection = this._activeConnection = this._makeConnection(params);

    // Make sure any incoming connections are ignored
    this.connections.splice(0).forEach(conn => conn.ignore());

    // Stop the incoming sound if it's playing
    this.soundcache.get(Device.SoundName.Incoming).stop();

    connection.accept(audioConstraints);
    this._publishNetworkChange();
    return connection;
  }

  /**
   * Destroy the {@link Device}, freeing references to be garbage collected.
   */
  destroy(): void {
    this._disconnectAll();
    this._stopRegistrationTimer();

    if (this.audio) {
      this.audio._unbind();
    }

    if (this.stream) {
      this.stream.destroy();
      this.stream = null;
    }

    if (networkInformation) {
      networkInformation.removeEventListener('change', this._publishNetworkChange);
    }

    if (typeof window !== 'undefined' && window.removeEventListener) {
      window.removeEventListener('beforeunload', this._confirmClose);
      window.removeEventListener('unload', this._disconnectAll);
    }
  }

  /**
   * Set a handler for the disconnect event.
   * @deprecated Use {@link Device.on}.
   * @param handler
   */
  disconnect(handler: (connection: Connection) => any): this {
    return this._addHandler(Device.EventName.Disconnect, handler);
  }

  /**
   * Disconnect all {@link Connection}s.
   */
  disconnectAll(): void {
    this._throwUnlessSetup('disconnectAll');
    this._disconnectAll();
  }

  /**
   * Returns the {@link Edge} value the {@link Device} is currently connected
   * to. The value will be `null` when the {@link Device} is offline.
   */
  get edge(): string | null {
    return this._edge;
  }

  /**
   * Set a handler for the error event.
   * @deprecated Use {@link Device.on}.
   * @param handler
   */
  error(handler: (error: Connection) => any): this {
    return this._addHandler(Device.EventName.Error, handler);
  }

  /**
   * Set a handler for the incoming event.
   * @deprecated Use {@link Device.on}.
   * @param handler
   */
  incoming(handler: (connection: Connection) => any): this {
    return this._addHandler(Device.EventName.Incoming, handler);
  }

  /**
   * Set a handler for the offline event.
   * @deprecated Use {@link Device.on}.
   * @param handler
   */
  offline(handler: (device: Device) => any): this {
    return this._addHandler(Device.EventName.Offline, handler);
  }

  /**
   * Set a handler for the ready event.
   * @deprecated Use {@link Device.on}.
   * @param handler
   */
  ready(handler: (device: Device) => any): this {
    return this._addHandler(Device.EventName.Ready, handler);
  }

  /**
   * Get the {@link Region} string the {@link Device} is currently connected to, or 'offline'
   * if not connected.
   */
  region(): string {
    this._log.warn(
      '`Device.region` is deprecated and will be removed in the next major ' +
      'release. Please use `Device.edge` instead.',
    );
    this._throwUnlessSetup('region');
    return typeof this._region === 'string' ? this._region : 'offline';
  }

  /**
   * Register to receive incoming calls. Does not need to be called unless {@link Device.unregisterPresence}
   * has been called directly.
   */
  registerPresence(): this {
    this._throwUnlessSetup('registerPresence');
    this.mediaPresence.audio = true;
    this._sendPresence();
    return this;
  }

  /**
   * Remove an event listener
   * @param event - The event name to stop listening for
   * @param listener - The callback to remove
   */
  removeListener(event: Device.EventName, listener: (...args: any[]) => void): this {
    EventEmitter.prototype.removeListener.call(this, event, listener);
    return this;
  }

  /**
   * Initialize the {@link Device}.
   * @param token - A Twilio JWT token string granting this {@link Device} access.
   * @param [options]
   */
  setup(token: string, options: Device.Options = { }): this {
    if (!Device.isSupported && !options.ignoreBrowserSupport) {
      if (window && window.location && window.location.protocol === 'http:') {
        throw new NotSupportedError(`twilio.js wasn't able to find WebRTC browser support. \
          This is most likely because this page is served over http rather than https, \
          which does not support WebRTC in many browsers. Please load this page over https and \
          try again.`);
      }
      throw new NotSupportedError(`twilio.js 1.3+ SDKs require WebRTC/ORTC browser support. \
        For more information, see <https://www.twilio.com/docs/api/client/twilio-js>. \
        If you have any questions about this announcement, please contact \
        Twilio Support at <help@twilio.com>.`);
    }

    if (!token) {
      throw new InvalidArgumentError('Token is required for Device.setup()');
    }

    Object.assign(this.options, options);

    this._log.setDefaultLevel(
      this.options.debug
        ? Log.levels.DEBUG
        : this.options.warnings
          ? Log.levels.WARN
          : Log.levels.SILENT,
    );

    const regionURI = getChunderURI(
      this.options.edge,
      this.options.region,
      this._log.warn.bind(this._log),
    );

    if (typeof Device._isUnifiedPlanDefault === 'undefined') {
      Device._isUnifiedPlanDefault = typeof window !== 'undefined'
        && typeof RTCPeerConnection !== 'undefined'
        && typeof RTCRtpTransceiver !== 'undefined'
      ? isUnifiedPlanDefault(window, window.navigator, RTCPeerConnection, RTCRtpTransceiver)
      : false;
    }

    if (!Device._audioContext) {
      if (typeof AudioContext !== 'undefined') {
        Device._audioContext = new AudioContext();
      } else if (typeof webkitAudioContext !== 'undefined') {
        Device._audioContext = new webkitAudioContext();
      }
    }

    if (Device._audioContext && options.fakeLocalDTMF) {
      if (!Device._dialtonePlayer) {
        Device._dialtonePlayer = new DialtonePlayer(Device._audioContext);
      }
    } else if (Device._dialtonePlayer) {
      Device._dialtonePlayer.cleanup();
      delete Device._dialtonePlayer;
    }

    if (this.isInitialized) {
      this._log.info('Found existing Device; using new token but ignoring options');
      this.updateToken(token);
      return this;
    }

    this.isInitialized = true;

    if (this.options.dscp) {
      (this.options.rtcConstraints as any).optional = [{ googDscp: true }];
    }

    const getOrSetSound = (key: Device.ToggleableSound, value?: boolean) => {
      if (!hasBeenWarnedSounds) {
        this._log.warn('Device.sounds is deprecated and will be removed in the next breaking ' +
          'release. Please use the new functionality available on Device.audio.');
        hasBeenWarnedSounds = true;
      }

      if (typeof value !== 'undefined') {
        this._enabledSounds[key] = value;
      }

      return this._enabledSounds[key];
    };

    [Device.SoundName.Disconnect, Device.SoundName.Incoming, Device.SoundName.Outgoing]
        .forEach((eventName: Device.SoundName) => {
      this.sounds[eventName] = getOrSetSound.bind(null, eventName);
    });

    this.options.chunderw = `wss://${this.options.chunderw || regionURI}/signal`;

    const defaultSounds: Record<string, ISoundDefinition> = {
      disconnect: { filename: 'disconnect', maxDuration: 3000 },
      dtmf0: { filename: 'dtmf-0', maxDuration: 1000 },
      dtmf1: { filename: 'dtmf-1', maxDuration: 1000 },
      dtmf2: { filename: 'dtmf-2', maxDuration: 1000 },
      dtmf3: { filename: 'dtmf-3', maxDuration: 1000 },
      dtmf4: { filename: 'dtmf-4', maxDuration: 1000 },
      dtmf5: { filename: 'dtmf-5', maxDuration: 1000 },
      dtmf6: { filename: 'dtmf-6', maxDuration: 1000 },
      dtmf7: { filename: 'dtmf-7', maxDuration: 1000 },
      dtmf8: { filename: 'dtmf-8', maxDuration: 1000 },
      dtmf9: { filename: 'dtmf-9', maxDuration: 1000 },
      dtmfh: { filename: 'dtmf-hash', maxDuration: 1000 },
      dtmfs: { filename: 'dtmf-star', maxDuration: 1000 },
      incoming: { filename: 'incoming', shouldLoop: true },
      outgoing: { filename: 'outgoing', maxDuration: 3000 },
    };

    for (const name of Object.keys(defaultSounds)) {
      const soundDef: ISoundDefinition = defaultSounds[name];

      const defaultUrl: string = `${C.SOUNDS_BASE_URL}/${soundDef.filename}.${Device.extension}`
        + `?cache=${C.RELEASE_VERSION}`;

      const soundUrl: string = this.options.sounds && this.options.sounds[name as Device.SoundName] || defaultUrl;
      const sound: any = new this.options.soundFactory(name, soundUrl, {
        audioContext: this.options.disableAudioContextSounds ? null : Device.audioContext,
        maxDuration: soundDef.maxDuration,
        shouldLoop: soundDef.shouldLoop,
      });

      this.soundcache.set(name as Device.SoundName, sound);
    }

    this._publisher = (this.options.Publisher || Publisher)('twilio-js-sdk', token, {
      defaultPayload: this._createDefaultPayload,
      host: this.options.eventgw,
      metadata: {
        app_name: this.options.appName,
        app_version: this.options.appVersion,
      },
    } as any);

    if (this.options.publishEvents === false) {
      this._publisher.disable();
    } else {
      this._publisher.on('error', (error: Error) => {
        this._log.warn('Cannot connect to insights.', error);
      });
    }

    if (networkInformation) {
      networkInformation.addEventListener('change', this._publishNetworkChange);
    }

    this.audio = new (this.options.AudioHelper || AudioHelper)
        (this._updateSinkIds, this._updateInputStream, getUserMedia, {
      audioContext: Device.audioContext,
      enabledSounds: this._enabledSounds,
    }) as AudioHelper;

    this.audio.on('deviceChange', (lostActiveDevices: MediaDeviceInfo[]) => {
      const activeConnection: Connection | null = this._activeConnection;
      const deviceIds: string[] = lostActiveDevices.map((device: MediaDeviceInfo) => device.deviceId);

      this._publisher.info('audio', 'device-change', {
        lost_active_device_ids: deviceIds,
      }, activeConnection);

      if (activeConnection) {
        activeConnection.mediaStream._onInputDevicesChanged();
      }
    });

    this.mediaPresence.audio = !this.options.noRegister;
    this.updateToken(token);

    // Setup close protection and make sure we clean up ongoing calls on unload.
    if (typeof window !== 'undefined' && window.addEventListener) {
      window.addEventListener('unload', this._disconnectAll);
      if (this.options.closeProtection) {
        window.addEventListener('beforeunload', this._confirmClose);
      }
    }

    // (rrowland) This maintains backward compatibility, but we should look at
    // removing this next breaking change. Any error should be caught by the
    // customer, and anything that's not a fatal error should not be emitted
    // via error event.
    this.on(Device.EventName.Error, () => {
      if (this.listenerCount('error') > 1) { return; }
      this._log.info('Uncaught error event suppressed.');
    });

    return this;
  }

  /**
   * Get the status of this {@link Device} instance
   */
  status(): Device.Status {
    this._throwUnlessSetup('status');
    return this._activeConnection ? Device.Status.Busy : this._status;
  }

  /**
   * String representation of {@link Device} instance.
   * @private
   */
  toString() {
    return '[Twilio.Device instance]';
  }

  /**
   * Unregister to receiving incoming calls.
   */
  unregisterPresence(): this {
    this._throwUnlessSetup('unregisterPresence');

    this.mediaPresence.audio = false;
    this._sendPresence();
    return this;
  }

  /**
   * Update the token and re-register.
   * @param token - The new token JWT string to register with.
   */
  updateToken(token: string): void {
    this._throwUnlessSetup('updateToken');
    this.token = token;
    this.register(token);
  }

  /**
   * Add a handler for an EventEmitter and emit a deprecation warning on first call.
   * @param eventName - Name of the event
   * @param handler - A handler to call when the event is emitted
   */
  private _addHandler(eventName: Device.EventName, handler: (...args: any[]) => any): this {
    if (!hasBeenWarnedHandlers) {
      this._log.warn(`Device callback handlers (connect, error, offline, incoming, cancel, ready, disconnect) \
        have been deprecated and will be removed in the next breaking release. Instead, the EventEmitter \
        interface can be used to set event listeners. Example: device.on('${eventName}', handler)`);
      hasBeenWarnedHandlers = true;
    }

    this.addListener(eventName, handler);
    return this;
  }

  /**
   * Calls the emit API such that it is asynchronous.
   * Only use this internal API if you don't want to break the execution after raising an event.
   * This prevents the issue where events are not dispatched to all handlers when one of the handlers throws an error.
   * For example, our connection:accept is not triggered if the handler for device:connect handler throws an error.
   * As a side effect, we are not able to perform our internal routines such as stopping incoming sounds.
   * See connection:accept inside _makeConnection where we call emit('connect'). This can throw an error.
   * See connection:accept inside _onSignalingInvite. This handler won't get called if the error above is thrown.
   * @private
   */
  private _asyncEmit(event: string | symbol, ...args: any[]): void {
    setTimeout(() => this.emit(event, ...args));
  }

  /**
   * Called on window's beforeunload event if closeProtection is enabled,
   * preventing users from accidentally navigating away from an active call.
   * @param event
   */
  private _confirmClose = (event: any): string => {
    if (!this._activeConnection) { return ''; }

    const closeProtection: boolean | string = this.options.closeProtection || false;
    const confirmationMsg: string = typeof closeProtection !== 'string'
      ? 'A call is currently in-progress. Leaving or reloading this page will end the call.'
      : closeProtection;

    (event || window.event).returnValue = confirmationMsg;
    return confirmationMsg;
  }

  /**
   * Create the default Insights payload
   * @param [connection]
   */
  private _createDefaultPayload = (connection?: Connection): Record<string, any> => {
    const payload: Record<string, any> = {
      aggressive_nomination: this.options.forceAggressiveIceNomination,
      browser_extension: this._isBrowserExtension,
      dscp: !!this.options.dscp,
      ice_restart_enabled: this.options.enableIceRestart,
      platform: rtc.getMediaEngine(),
      sdk_version: C.RELEASE_VERSION,
    };

    function setIfDefined(propertyName: string, value: string | undefined | null) {
      if (value) { payload[propertyName] = value; }
    }

    if (connection) {
      const callSid = connection.parameters.CallSid;
      setIfDefined('call_sid', /^TJ/.test(callSid) ? undefined : callSid);
      setIfDefined('temp_call_sid', connection.outboundConnectionId);
      setIfDefined('audio_codec', connection.codec);
      payload.direction = connection.direction;
    }

    setIfDefined('gateway', this.stream && this.stream.gateway);
    setIfDefined('selected_region', this.options.region);
    setIfDefined('region', this.stream && this.stream.region);
    setIfDefined('selected_edge', this.options.edge);
    setIfDefined('edge', this._edge || this._region);

    return payload;
  }

  /**
   * Disconnect all {@link Connection}s.
   */
  private _disconnectAll = (): void => {
    const connections = this.connections.splice(0);
    connections.forEach((conn: Connection) => conn.disconnect());

    if (this._activeConnection) {
      this._activeConnection.disconnect();
    }
  }

  /**
   * Find a {@link Connection} by its CallSid.
   * @param callSid
   */
  private _findConnection(callSid: string): Connection | null {
    return this.connections.find(conn => conn.parameters.CallSid === callSid
      || conn.outboundConnectionId === callSid) || null;
  }

  /**
   * Create a new {@link Connection}.
   * @param twimlParams - A flat object containing key:value pairs to be sent to the TwiML app.
   * @param [options] - Options to be used to instantiate the {@link Connection}.
   */
  private _makeConnection(twimlParams: Record<string, string>, options?: Connection.Options): Connection {
    if (typeof Device._isUnifiedPlanDefault === 'undefined') {
      throw new InvalidStateError('Device has not been initialized.');
    }

    const config: Connection.Config = {
      audioHelper: this.audio,
      getUserMedia,
      isUnifiedPlanDefault: Device._isUnifiedPlanDefault,
      pstream: this.stream,
      publisher: this._publisher,
      soundcache: this.soundcache,
    };

    options = Object.assign({
      MediaStream: this.options.MediaStream
        || this.options.mediaStreamFactory
        || rtc.PeerConnection,
      audioConstraints: this.options.audioConstraints,
      beforeAccept: (conn: Connection) => {
        if (!this._activeConnection || this._activeConnection === conn) {
          return;
        }

        this._activeConnection.disconnect();
        this._removeConnection(this._activeConnection);
      },
      codecPreferences: this.options.codecPreferences,
      dialtonePlayer: Device._dialtonePlayer,
      dscp: this.options.dscp,
      enableIceRestart: this.options.enableIceRestart,
      enableRingingState: this.options.enableRingingState,
      forceAggressiveIceNomination: this.options.forceAggressiveIceNomination,
      getInputStream: (): MediaStream | null => this._connectionInputStream,
      getSinkIds: (): string[] => this._connectionSinkIds,
      maxAverageBitrate: this.options.maxAverageBitrate,
      rtcConfiguration: this.options.rtcConfiguration || { iceServers: this.options.iceServers },
      rtcConstraints: this.options.rtcConstraints,
      shouldPlayDisconnect: () => this._enabledSounds.disconnect,
      twimlParams,
    }, options);

    const connection = new this.options.connectionFactory(config, options);

    connection.once('accept', () => {
      this._removeConnection(connection);
      this._activeConnection = connection;
      if (this.audio) {
        this.audio._maybeStartPollingVolume();
      }

      if (connection.direction === Connection.CallDirection.Outgoing && this._enabledSounds.outgoing) {
        this.soundcache.get(Device.SoundName.Outgoing).play();
      }

      this._asyncEmit('connect', connection);
    });

    connection.addListener('error', (error: Connection.Error) => {
      if (connection.status() === 'closed') {
        this._removeConnection(connection);
      }
      if (this.audio) {
        this.audio._maybeStopPollingVolume();
      }
      this._maybeStopIncomingSound();
      this._asyncEmit('error', error);
    });

    connection.once('cancel', () => {
      this._log.info(`Canceled: ${connection.parameters.CallSid}`);
      this._removeConnection(connection);
      if (this.audio) {
        this.audio._maybeStopPollingVolume();
      }
      this._maybeStopIncomingSound();
      this._asyncEmit('cancel', connection);
    });

    connection.once('disconnect', () => {
      if (this.audio) {
        this.audio._maybeStopPollingVolume();
      }
      this._removeConnection(connection);
      this._asyncEmit('disconnect', connection);
    });

    connection.once('reject', () => {
      this._log.info(`Rejected: ${connection.parameters.CallSid}`);
      if (this.audio) {
        this.audio._maybeStopPollingVolume();
      }
      this._removeConnection(connection);
      this._maybeStopIncomingSound();
    });

    connection.once('transportClose', () => {
      if (connection.status() !== Connection.State.Pending) {
        return;
      }
      if (this.audio) {
        this.audio._maybeStopPollingVolume();
      }
      this._removeConnection(connection);
      this._maybeStopIncomingSound();
    });

    return connection;
  }

  /**
   * Stop the incoming sound if no {@link Connection}s remain.
   */
  private _maybeStopIncomingSound(): void {
    if (!this.connections.length) {
      this.soundcache.get(Device.SoundName.Incoming).stop();
    }
  }

  /**
   * Called when a 'close' event is received from the signaling stream.
   */
  private _onSignalingClose = () => {
    this.stream = null;
  }

  /**
   * Called when a 'connected' event is received from the signaling stream.
   */
  private _onSignalingConnected = (payload: Record<string, any>) => {
    const region = getRegionShortcode(payload.region);
    this._edge = regionToEdge[region as Region] || payload.region;
    this._region = region || payload.region;
    this._sendPresence();
  }

  /**
   * Called when an 'error' event is received from the signaling stream.
   */
  private _onSignalingError = (payload: Record<string, any>) => {
    if (!payload.error) { return; }

    const error = { ...payload.error };
    const sid = payload.callsid;
    if (sid) {
      error.connection = this._findConnection(sid);
    }

    if (error.code === 31201) {
      error.twilioError = new AuthorizationErrors.AuthenticationFailed();
    } else if (error.code === 31204) {
      error.twilioError = new AuthorizationErrors.AccessTokenInvalid();
    } else if (error.code === 31205) {
      // Stop trying to register presence after token expires
      this._stopRegistrationTimer();
      error.twilioError = new AuthorizationErrors.AccessTokenExpired();
    } else if (!error.twilioError) {
      error.twilioError = new GeneralErrors.UnknownError();
    }

    this._log.info('Received error: ', error);
    this.emit('error', error);
  }

  /**
   * Called when an 'invite' event is received from the signaling stream.
   */
  private _onSignalingInvite = (payload: Record<string, any>) => {
    const wasBusy = !!this._activeConnection;
    if (wasBusy && !this.options.allowIncomingWhileBusy) {
      this._log.info('Device busy; ignoring incoming invite');
      return;
    }

    if (!payload.callsid || !payload.sdp) {
      this.emit('error', { message: 'Malformed invite from gateway', twilioError: new ClientErrors.BadRequest() });
      return;
    }

    const callParameters = payload.parameters || { };
    callParameters.CallSid = callParameters.CallSid || payload.callsid;

    const customParameters = Object.assign({ }, queryToJson(callParameters.Params));
    const connection = this._makeConnection(customParameters, {
      callParameters,
      offerSdp: payload.sdp,
    });

    this.connections.push(connection);

    connection.once('accept', () => {
      this.soundcache.get(Device.SoundName.Incoming).stop();
      this._publishNetworkChange();
    });

    const play = (this._enabledSounds.incoming && !wasBusy)
      ? () => this.soundcache.get(Device.SoundName.Incoming).play()
      : () => Promise.resolve();

    this._showIncomingConnection(connection, play);
  }

  /**
   * Called when an 'offline' event is received from the signaling stream.
   */
  private _onSignalingOffline = () => {
    this._log.info('Stream is offline');
    this._status = Device.Status.Offline;
    this._edge = null;
    this._region = null;
    this.emit('offline', this);
  }

  /**
   * Called when a 'ready' event is received from the signaling stream.
   */
  private _onSignalingReady = () => {
    this._log.info('Stream is ready');
    this._status = Device.Status.Ready;
    this.emit('ready', this);
  }

  /**
   * Publish a NetworkInformation#change event to Insights if there's an active {@link Connection}.
   */
  private _publishNetworkChange = () => {
    if (!this._activeConnection) {
      return;
    }

    if (networkInformation) {
      this._publisher.info('network-information', 'network-change', {
        connection_type: networkInformation.type,
        downlink: networkInformation.downlink,
        downlinkMax: networkInformation.downlinkMax,
        effective_type: networkInformation.effectiveType,
        rtt: networkInformation.rtt,
      }, this._activeConnection);
    }
  }

  /**
   * Remove a {@link Connection} from device.connections by reference
   * @param connection
   */
  private _removeConnection(connection: Connection): void {
    if (this._activeConnection === connection) {
      this._activeConnection = null;
    }

    for (let i = this.connections.length - 1; i >= 0; i--) {
      if (connection === this.connections[i]) {
        this.connections.splice(i, 1);
      }
    }
  }

  /**
   * Register with the signaling server.
   */
  private _sendPresence(): void {
    if (!this.stream) { return; }

    this.stream.register({ audio: this.mediaPresence.audio });
    if (this.mediaPresence.audio) {
      this._startRegistrationTimer();
    } else {
      this._stopRegistrationTimer();
    }
  }

  /**
   * Set up the connection to the signaling server.
   * @param token
   */
  private _setupStream(token: string) {
    this._log.info('Setting up VSP');
    this.stream = this.options.pStreamFactory(token, this.options.chunderw, {
      backoffMaxMs: this.options.backoffMaxMs,
    });

    this.stream.addListener('close', this._onSignalingClose);
    this.stream.addListener('connected', this._onSignalingConnected);
    this.stream.addListener('error', this._onSignalingError);
    this.stream.addListener('invite', this._onSignalingInvite);
    this.stream.addListener('offline', this._onSignalingOffline);
    this.stream.addListener('ready', this._onSignalingReady);
  }

  /**
   * Start playing the incoming ringtone, and subsequently emit the incoming event.
   * @param connection
   * @param play - The function to be used to play the sound. Must return a Promise.
   */
  private _showIncomingConnection(connection: Connection, play: Function): Promise<void> {
    let timeout: NodeJS.Timer;
    return Promise.race([
      play(),
      new Promise((resolve, reject) => {
        timeout = setTimeout(() => {
          const msg = 'Playing incoming ringtone took too long; it might not play. Continuing execution...';
          reject(new Error(msg));
        }, RINGTONE_PLAY_TIMEOUT);
      }),
    ]).catch(reason => {
      this._log.info(reason.message);
    }).then(() => {
      clearTimeout(timeout);
      this.emit('incoming', connection);
    });
  }

  /**
   * Set a timeout to send another register message to the signaling server.
   */
  private _startRegistrationTimer(): void {
    this._stopRegistrationTimer();
    this.regTimer = setTimeout(() => {
      this._sendPresence();
    }, REGISTRATION_INTERVAL);
  }

  /**
   * Stop sending registration messages to the signaling server.
   */
  private _stopRegistrationTimer(): void {
    if (this.regTimer) {
      clearTimeout(this.regTimer);
    }
  }

  /**
   * Throw an Error if Device.setup has not been called for this instance.
   * @param methodName - The name of the method being called before setup()
   */
  private _throwUnlessSetup(methodName: string) {
    if (!this.isInitialized) { throw new InvalidStateError(`Call Device.setup() before ${methodName}`); }
  }

  /**
   * Update the input stream being used for calls so that any current call and all future calls
   * will use the new input stream.
   * @param inputStream
   */
  private _updateInputStream = (inputStream: MediaStream | null): Promise<void> => {
    const connection: Connection | null = this._activeConnection;

    if (connection && !inputStream) {
      return Promise.reject(new InvalidStateError('Cannot unset input device while a call is in progress.'));
    }

    this._connectionInputStream = inputStream;
    return connection
      ? connection._setInputTracksFromStream(inputStream)
      : Promise.resolve();
  }

  /**
   * Update the device IDs of output devices being used to play the incoming ringtone through.
   * @param sinkIds - An array of device IDs
   */
  private _updateRingtoneSinkIds(sinkIds: string[]): Promise<void> {
    return Promise.resolve(this.soundcache.get(Device.SoundName.Incoming).setSinkIds(sinkIds));
  }

  /**
   * Update the device IDs of output devices being used to play sounds through.
   * @param type - Whether to update ringtone or speaker sounds
   * @param sinkIds - An array of device IDs
   */
  private _updateSinkIds = (type: 'ringtone' | 'speaker', sinkIds: string[]): Promise<void> => {
    const promise: Promise<void> = type === 'ringtone'
      ? this._updateRingtoneSinkIds(sinkIds)
      : this._updateSpeakerSinkIds(sinkIds);

    return promise.then(() => {
      this._publisher.info('audio', `${type}-devices-set`, {
        audio_device_ids: sinkIds,
      }, this._activeConnection);
    }, error => {
      this._publisher.error('audio', `${type}-devices-set-failed`, {
        audio_device_ids: sinkIds,
        message: error.message,
      }, this._activeConnection);

      throw error;
    });
  }

  /**
   * Update the device IDs of output devices being used to play the non-ringtone sounds
   * and Call audio through.
   * @param sinkIds - An array of device IDs
   */
  private _updateSpeakerSinkIds(sinkIds: string[]): Promise<void> {
    Array.from(this.soundcache.entries())
      .filter(entry => entry[0] !== Device.SoundName.Incoming)
      .forEach(entry => entry[1].setSinkIds(sinkIds));

    this._connectionSinkIds = sinkIds;
    const connection = this._activeConnection;
    return connection
      ? connection._setSinkIds(sinkIds)
      : Promise.resolve();
  }

  /**
   * Register the {@link Device}
   * @param token
   */
  private register(token: string): void {
    if (this.stream) {
      this.stream.setToken(token);
      this._publisher.setToken(token);
    } else {
      this._setupStream(token);
    }
  }
}

namespace Device {
  /**
   * Emitted when an incoming {@link Connection} is canceled.
   * @param connection - The canceled {@link Connection}.
   * @example `device.on('cancel', connection => { })`
   * @event
   */
  declare function cancelEvent(connection: Connection): void;

  /**
   * Emitted when a {@link Connection} has been opened.
   * @param connection - The {@link Connection} that was opened.
   * @example `device.on('connect', connection => { })`
   * @event
   */
  declare function connectEvent(connection: Connection): void;

  /**
   * Emitted when a {@link Connection} has been disconnected.
   * @param connection - The {@link Connection} that was disconnected.
   * @example `device.on('disconnect', connection => { })`
   * @event
   */
  declare function disconnectEvent(connection: Connection): void;

  /**
   * Emitted when the {@link Device} receives an error.
   * @param error
   * @example `device.on('error', connection => { })`
   * @event
   */
  declare function errorEvent(error: Connection): void;

  /**
   * Emitted when an incoming {@link Connection} is received.
   * @param connection - The incoming {@link Connection}.
   * @example `device.on('incoming', connection => { })`
   * @event
   */
  declare function incomingEvent(connection: Connection): void;

  /**
   * Emitted when the {@link Device} goes offline.
   * @param device
   * @example `device.on('offline', device => { })`
   * @event
   */
  declare function offlineEvent(device: Device): void;

  /**
   * Emitted when the {@link Device} is connected to signaling and ready.
   * @param device
   * @example `device.on('ready', device => { })`
   * @event
   */
  declare function readyEvent(device: Device): void;

  /**
   * All valid {@link Device} event names.
   */
  export enum EventName {
    Cancel = 'cancel',
    Connect = 'connect',
    Disconnect = 'disconnect',
    Error = 'error',
    Incoming = 'incoming',
    Offline = 'offline',
    Ready = 'ready',
  }

  /**
   * All possible {@link Device} statuses.
   */
  export enum Status {
    Busy = 'busy',
    Offline = 'offline',
    Ready = 'ready',
  }

  /**
   * Names of all sounds handled by the {@link Device}.
   */
  export enum SoundName {
    Incoming = 'incoming',
    Outgoing = 'outgoing',
    Disconnect = 'disconnect',
    Dtmf0 = 'dtmf0',
    Dtmf1 = 'dtmf1',
    Dtmf2 = 'dtmf2',
    Dtmf3 = 'dtmf3',
    Dtmf4 = 'dtmf4',
    Dtmf5 = 'dtmf5',
    Dtmf6 = 'dtmf6',
    Dtmf7 = 'dtmf7',
    Dtmf8 = 'dtmf8',
    Dtmf9 = 'dtmf9',
    DtmfS = 'dtmfs',
    DtmfH = 'dtmfh',
  }

  /**
   * Names of all togglable sounds.
   */
  export type ToggleableSound = Device.SoundName.Incoming | Device.SoundName.Outgoing | Device.SoundName.Disconnect;

  /**
   * The error format used by errors emitted from {@link Device}.
   */
  export interface Error {
    /**
     * Error code
     */
    code: number;

    /**
     * Reference to the {@link Connection}
     * This is usually available if the error is coming from {@link Connection}
     */
    connection?: Connection;

    /**
     * The info object from rtc/peerconnection or eventpublisher. May contain code and message (duplicated here).
     */
    info?: { code?: number, message?: string };

    /**
     * Error message
     */
    message: string;

    /**
     * Twilio Voice related error
     */
    twilioError?: TwilioError;
  }

  /**
   * Options that may be passed to the {@link Device} constructor, or Device.setup via public API
   */
  export interface Options {
    [key: string]: any;

    /**
     * Whether the Device should raise the {@link incomingEvent} event when a new call invite is
     * received while already on an active call. Default behavior is false.
     */
    allowIncomingWhileBusy?: boolean;

    /**
     * A name for the application that is instantiating the {@link Device}. This is used to improve logging
     * in Insights by associating Insights data with a specific application, particularly in the case where
     * one account may be connected to by multiple applications.
     */
    appName?: string;

    /**
     * A version for the application that is instantiating the {@link Device}. This is used to improve logging
     * in Insights by associating Insights data with a specific version of the given application. This can help
     * track down when application-level bugs were introduced.
     */
    appVersion?: string;

    /**
     * Audio Constraints to pass to getUserMedia when making or accepting a Call.
     * This is placed directly under `audio` of the MediaStreamConstraints object.
     */
    audioConstraints?: MediaTrackConstraints | boolean;

    /**
     * Whether to enable close protection, to prevent users from accidentally
     * navigating away from the page during a call. If string, the value will
     * be used as a custom message.
     */
    closeProtection?: boolean | string;

    /**
     * An ordered array of codec names, from most to least preferred.
     */
    codecPreferences?: Connection.Codec[];

    /**
     * Whether to enable debug logging.
     */
    debug?: boolean;

    /**
     * Whether AudioContext sounds should be disabled. Useful for trouble shooting sound issues
     * that may be caused by AudioContext-specific sounds. If set to true, will fall back to
     * HTMLAudioElement sounds.
     */
    disableAudioContextSounds?: boolean;

    /**
     * Whether to use googDscp in RTC constraints.
     */
    dscp?: boolean;

    /**
     * The edge value corresponds to the geographic location that the client
     * will use to connect to Twilio infrastructure. The default value is
     * "roaming" which automatically selects an edge based on the latency of the
     * client relative to available edges. You may not specify both `edge` and
     * `region` in the Device options. Specifying both `edge` and `region` will
     * result in an `InvalidArgumentException`.
     */
    edge?: string;

    /**
     * Whether to automatically restart ICE when media connection fails
     */
    enableIceRestart?: boolean;

    /**
     * Whether the ringing state should be enabled on {@link Connection} objects. This is required
     * to enable answerOnBridge functionality.
     */
    enableRingingState?: boolean;

    /**
     * Whether or not to override the local DTMF sounds with fake dialtones. This won't affect
     * the DTMF tone sent over the connection, but will prevent double-send issues caused by
     * using real DTMF tones for user interface. In 2.0, this will be enabled by default.
     */
    fakeLocalDTMF?: boolean;

    /**
     * Experimental feature.
     * Whether to use ICE Aggressive nomination.
     */
    forceAggressiveIceNomination?: boolean;

    /**
     * The maximum average audio bitrate to use, in bits per second (bps) based on
     * [RFC-7587 7.1](https://tools.ietf.org/html/rfc7587#section-7.1). By default, the setting
     * is not used. If you specify 0, then the setting is not used. Any positive integer is allowed,
     * but values outside the range 6000 to 510000 are ignored and treated as 0. The recommended
     * bitrate for speech is between 8000 and 40000 bps as noted in
     * [RFC-7587 3.1.1](https://tools.ietf.org/html/rfc7587#section-3.1.1).
     */
    maxAverageBitrate?: number;

    /**
     * The region code of the region to connect to.
     *
     * @deprecated
     *
     * CLIENT-7519 This parameter is deprecated in favor of the `edge`
     * parameter. You may not specify both `edge` and `region` in the Device
     * options.
     *
     * This parameter will be removed in the next major version release.
     *
     * The following table lists the new edge names to region name mappings.
     * Instead of passing the `region` value in `options.region`, please pass the
     * following `edge` value in `options.edge`.
     *
     * | Region Value | Edge Value   |
     * |:-------------|:-------------|
     * | au1          | sydney       |
     * | br1          | sao-paolo    |
     * | ie1          | dublin       |
     * | de1          | frankfurt    |
     * | jp1          | tokyo        |
     * | sg1          | singapore    |
     * | us1          | ashburn      |
     * | us2          | umatilla     |
     * | gll          | roaming      |
     * | us1-ix       | ashburn-ix   |
     * | us2-ix       | san-jose-ix  |
     * | ie1-ix       | london-ix    |
     * | de1-ix       | frankfurt-ix |
     * | sg1-ix       | singapore-ix |
     */
    region?: string;

    /**
     * An RTCConfiguration to pass to the RTCPeerConnection constructor.
     */
    rtcConfiguration?: RTCConfiguration;

    /**
     * A mapping of custom sound URLs by sound name.
     */
    sounds?: Partial<Record<Device.SoundName, string>>;

    /**
     * Whether to enable warn logging.
     */
    warnings?: boolean;
  }
}

export default Device;<|MERGE_RESOLUTION|>--- conflicted
+++ resolved
@@ -19,11 +19,7 @@
   TwilioError,
 } from './errors';
 import Log from './log';
-<<<<<<< HEAD
 import { PreflightTest } from './preflight/preflight';
-import { PStream } from './pstream';
-=======
->>>>>>> db10c22a
 import {
   getChunderURI,
   getRegionShortcode,
