/**
 * @module Voice
 * This module describes valid and deprecated regions.
 */
import { InvalidArgumentError } from './errors';

/**
 * Valid deprecated regions.
 * @private
 */
export enum DeprecatedRegion {
  Au = 'au',
  Br = 'br',
  Ie = 'ie',
  Jp = 'jp',
  Sg = 'sg',
  UsOr = 'us-or',
  UsVa = 'us-va',
}

/**
 * Valid edges.
 * @private
 */
export enum Edge {
  /**
   * Public edges
   */
  Sydney = 'sydney',
  SaoPaolo = 'sao-paolo',
  Dublin = 'dublin',
  Frankfurt = 'frankfurt',
  Tokyo = 'tokyo',
  Singapore = 'singapore',
  Ashburn = 'ashburn',
  Umatilla = 'umatilla',
  Roaming = 'roaming',
  /**
   * Interconnect edges
   */
  AshburnIx = 'ashburn-ix',
  SanJoseIx = 'san-jose-ix',
  LondonIx = 'london-ix',
  FrankfurtIx = 'frankfurt-ix',
  SingaporeIx = 'singapore-ix',
}

/**
 * Valid current regions.
 *
 * @deprecated
 *
 * CLIENT-6831
 * This is no longer used or updated for checking validity of regions in the
 * SDK. We now allow any string to be passed for region. Invalid regions won't
 * be able to connect, and won't throw an exception.
 *
 * CLIENT-7519
 * This is used again to temporarily convert edge values to regions as part of
 * Phase 1 Regional. This is still considered deprecated.
 *
 * @private
 */
export enum Region {
  Au1 = 'au1',
  Br1 = 'br1',
  De1 = 'de1',
  De1Ix = 'de1-ix',
  Gll = 'gll',
  Ie1 = 'ie1',
  Ie1Ix = 'ie1-ix',
  Ie1Tnx = 'ie1-tnx',
  Jp1 = 'jp1',
  Sg1 = 'sg1',
  Sg1Ix = 'sg1-ix',
  Sg1Tnx = 'sg1-tnx',
  Us1 = 'us1',
  Us1Ix = 'us1-ix',
  Us1Tnx = 'us1-tnx',
  Us2 = 'us2',
  Us2Ix = 'us2-ix',
  Us2Tnx = 'us2-tnx',
}

/**
 * All valid regions
 * @private
 */
export type ValidRegion = Region | DeprecatedRegion;

/**
 * Deprecated regions. Maps the deprecated region to its equivalent up-to-date region.
 * @private
 */
export const deprecatedRegions: Record<DeprecatedRegion, Region> = {
  [DeprecatedRegion.Au]: Region.Au1,
  [DeprecatedRegion.Br]: Region.Br1,
  [DeprecatedRegion.Ie]: Region.Ie1,
  [DeprecatedRegion.Jp]: Region.Jp1,
  [DeprecatedRegion.Sg]: Region.Sg1,
  [DeprecatedRegion.UsOr]: Region.Us1,
  [DeprecatedRegion.UsVa]: Region.Us1,
};

/**
 * Region shortcodes. Maps the full region name from AWS to the Twilio shortcode.
 * @private
 */
export const regionShortcodes: { [index: string]: Region } = {
  ASIAPAC_SINGAPORE: Region.Sg1,
  ASIAPAC_SYDNEY: Region.Au1,
  ASIAPAC_TOKYO: Region.Jp1,
  EU_FRANKFURT: Region.De1,
  EU_IRELAND: Region.Ie1,
  SOUTH_AMERICA_SAO_PAULO: Region.Br1,
  US_EAST_VIRGINIA: Region.Us1,
  US_WEST_OREGON: Region.Us2,
};

/**
 * Region URIs. Maps the Twilio shortcode to its Twilio endpoint URI.
 * @private
 */
const regionURIs: Record<Region, string> = {
  [Region.Au1]: 'chunderw-vpc-gll-au1.twilio.com',
  [Region.Br1]: 'chunderw-vpc-gll-br1.twilio.com',
  [Region.De1]: 'chunderw-vpc-gll-de1.twilio.com',
  [Region.De1Ix]: 'chunderw-vpc-gll-de1-ix.twilio.com',
  [Region.Gll]: 'chunderw-vpc-gll.twilio.com',
  [Region.Ie1]: 'chunderw-vpc-gll-ie1.twilio.com',
  [Region.Ie1Ix]: 'chunderw-vpc-gll-ie1-ix.twilio.com',
  [Region.Ie1Tnx]: 'chunderw-vpc-gll-ie1-tnx.twilio.com',
  [Region.Jp1]: 'chunderw-vpc-gll-jp1.twilio.com',
  [Region.Sg1]: 'chunderw-vpc-gll-sg1.twilio.com',
  [Region.Sg1Ix]: 'chunderw-vpc-gll-sg1-ix.twilio.com',
  [Region.Sg1Tnx]: 'chunderw-vpc-gll-sg1-tnx.twilio.com',
  [Region.Us1]: 'chunderw-vpc-gll-us1.twilio.com',
  [Region.Us1Ix]: 'chunderw-vpc-gll-us1-ix.twilio.com',
  [Region.Us1Tnx]: 'chunderw-vpc-gll-us1-tnx.twilio.com',
  [Region.Us2]: 'chunderw-vpc-gll-us2.twilio.com',
  [Region.Us2Ix]: 'chunderw-vpc-gll-us2-ix.twilio.com',
  [Region.Us2Tnx]: 'chunderw-vpc-gll-us2-tnx.twilio.com',
};

/**
 * Edge to region mapping, as part of Phase 1 Regional (CLIENT-7519).
 * Temporary.
 * @private
 */
export const edgeToRegion: Record<Edge, Region> = {
  [Edge.Sydney]: Region.Au1,
  [Edge.SaoPaolo]: Region.Br1,
  [Edge.Dublin]: Region.Ie1,
  [Edge.Frankfurt]: Region.De1,
  [Edge.Tokyo]: Region.Jp1,
  [Edge.Singapore]: Region.Sg1,
  [Edge.Ashburn]: Region.Us1,
  [Edge.Umatilla]: Region.Us2,
  [Edge.Roaming]: Region.Gll,
  /**
   * Interconnect edges
   */
  [Edge.AshburnIx]: Region.Us1Ix,
  [Edge.SanJoseIx]: Region.Us2Ix,
  [Edge.LondonIx]: Region.Ie1Ix,
  [Edge.FrankfurtIx]: Region.De1Ix,
  [Edge.SingaporeIx]: Region.Sg1Ix,
};

/**
 * Region to edge mapping, as part of Phase 1 Regional (CLIENT-7519).
 * Temporary.
 * @private
 */
export const regionToEdge: Record<Region, Edge> = {
  [Region.Au1]: Edge.Sydney,
  [Region.Br1]: Edge.SaoPaolo,
  [Region.Ie1]: Edge.Dublin,
  [Region.De1]: Edge.Frankfurt,
  [Region.Jp1]: Edge.Tokyo,
  [Region.Sg1]: Edge.Singapore,
  [Region.Us1]: Edge.Ashburn,
  [Region.Us2]: Edge.Umatilla,
  [Region.Gll]: Edge.Roaming,
  /**
   * Interconnect edges
   */
  [Region.Us1Ix]: Edge.AshburnIx,
  [Region.Us2Ix]: Edge.SanJoseIx,
  [Region.Ie1Ix]: Edge.LondonIx,
  [Region.De1Ix]: Edge.FrankfurtIx,
  [Region.Sg1Ix]: Edge.SingaporeIx,
  /**
   * Tnx regions
   */
  [Region.Us1Tnx]: Edge.AshburnIx,
  [Region.Us2Tnx]: Edge.AshburnIx,
  [Region.Ie1Tnx]: Edge.LondonIx,
  [Region.Sg1Tnx]: Edge.SingaporeIx,
};

/**
 * The default region to connect to and create a chunder uri from if region is
 * not defined.
 * @constant
 * @private
 */
export const defaultRegion: string = 'gll';

/**
 * The default edge to connect to and create a chunder uri from, if the edge
 * parameter is not specified during setup in `Device`.
 * @constant
 */
export const defaultEdge: Edge = Edge.Roaming;

/**
 * The default chunder URI to connect to, should map to region `gll`.
 * @constant
 * @private
 */
export const defaultChunderRegionURI: string = 'chunderw-vpc-gll.twilio.com';

/**
 * String template for a region chunder URI
 * @param region - The region.
 */
function createChunderRegionUri(region: string): string {
  return region === defaultRegion
    ? defaultChunderRegionURI
    : `chunderw-vpc-gll-${region}.twilio.com`;
}

/**
 * String template for an edge chunder URI
 * @param edge - The edge.
 */
function createChunderEdgeUri(edge: string): string {
  return `voice-js.${edge}.twilio.com`;
}

/**
 * Get the URI associated with the passed region or edge. If both are passed,
 * then we want to fail `Device` setup, so we throw an error.
 * As of CLIENT-7519, Regions are deprecated in favor of edges as part of
 * Phase 1 Regional.
 *
 * @private
 * @param edge - A string or an array of edge values
 * @param region - The region shortcode.
 * @param [onDeprecated] - A callback containing the deprecation message to be
 *   warned when the passed parameters are deprecated.
 * @returns An array of chunder URIs
 */
export function getChunderURIs(
  edge: string[] | string | undefined,
  region: string | undefined,
  onDeprecated?: (message: string) => void,
<<<<<<< HEAD
): string[] {
  if (
    (!!region && typeof region !== 'string') ||
    (!!edge && typeof edge !== 'string' && !Array.isArray(edge))
  ) {
    throw new InvalidArgumentError(
      'If "edge" is supplied, it must be a string or an array of valid edges.' +
      'If "region" is supplied, it must be a string of valid region.',
=======
): string {
  if (typeof region !== 'string' && typeof region !== 'undefined') {
    throw new InvalidArgumentError(
      'If `region` is defined, it must of type `string`.',
    );
  }

  if (typeof edge !== 'string' && typeof edge !== 'undefined') {
    throw new InvalidArgumentError(
      'If `edge` is defined, it must of type `string`.',
>>>>>>> 76ae7fb8
    );
  }

  if (Array.isArray(edge) && edge.includes('roaming')) {
    throw new InvalidArgumentError('Specifying "roaming" in the edge array option is not allowed.');
  }

  const deprecatedMessages: string[] = [];

  let uris: string[];

  if (region && edge) {
    throw new InvalidArgumentError(
      'You cannot specify `region` when `edge` is specified in' +
      '`Twilio.Device.Options`.',
    );
  } else if (region) {
    let chunderRegion = region;

    deprecatedMessages.push(
      'Regions are deprecated in favor of edges. Please see this page for ' +
      'documentation: https://www.twilio.com/docs/voice/client/edges.',
    );

    const isDeprecatedRegion: boolean =
      (Object.values(DeprecatedRegion) as string[]).includes(chunderRegion);
    if (isDeprecatedRegion) {
      chunderRegion = deprecatedRegions[chunderRegion as DeprecatedRegion];
    }

    const isKnownRegion: boolean =
      (Object.values(Region) as string[]).includes(chunderRegion);
    if (isKnownRegion) {
      const preferredEdge = regionToEdge[chunderRegion as Region];
      deprecatedMessages.push(
        `Region "${chunderRegion}" is deprecated, please use \`edge\` ` +
        `"${preferredEdge}".`,
      );
    }

    uris = [createChunderRegionUri(chunderRegion)];
  } else if (edge) {
    const edgeValues = Object.values(Edge) as string[];
    const edgeParams = Array.isArray(edge) ? edge : [edge];

    uris = edgeParams.map((param: Edge) => edgeValues.includes(param)
      ? createChunderRegionUri(edgeToRegion[param])
      : createChunderEdgeUri(param));
  } else {
    uris = [defaultChunderRegionURI];
  }

  if (onDeprecated && deprecatedMessages.length) {
    setTimeout(() => onDeprecated(deprecatedMessages.join('\n')));
  }

  return uris;
}

/**
 * Get the region shortcode by its full AWS region string.
 *
 * @private
 * @param region - The region's full AWS string.
 */
export function getRegionShortcode(region: string): Region | null {
  return regionShortcodes[region] || null;
}<|MERGE_RESOLUTION|>--- conflicted
+++ resolved
@@ -256,27 +256,16 @@
   edge: string[] | string | undefined,
   region: string | undefined,
   onDeprecated?: (message: string) => void,
-<<<<<<< HEAD
 ): string[] {
-  if (
-    (!!region && typeof region !== 'string') ||
-    (!!edge && typeof edge !== 'string' && !Array.isArray(edge))
-  ) {
+  if (!!region && typeof region !== 'string') {
     throw new InvalidArgumentError(
-      'If "edge" is supplied, it must be a string or an array of valid edges.' +
-      'If "region" is supplied, it must be a string of valid region.',
-=======
-): string {
-  if (typeof region !== 'string' && typeof region !== 'undefined') {
+      'If `region` is provided, it must be of type `string`.',
+    );
+  }
+
+  if (!!edge && typeof edge !== 'string' && !Array.isArray(edge)) {
     throw new InvalidArgumentError(
-      'If `region` is defined, it must of type `string`.',
-    );
-  }
-
-  if (typeof edge !== 'string' && typeof edge !== 'undefined') {
-    throw new InvalidArgumentError(
-      'If `edge` is defined, it must of type `string`.',
->>>>>>> 76ae7fb8
+      'If `edge` is provided, it must be of type `string` or an array of strings.',
     );
   }
 
