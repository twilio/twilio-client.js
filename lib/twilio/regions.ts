--- conflicted
+++ resolved
@@ -246,7 +246,6 @@
  * Phase 1 Regional.
  *
  * @private
-<<<<<<< HEAD
  * @param edge - A string or an array of edge values
  * @param region - The region shortcode.
  * @param [onDeprecated] - A callback containing the deprecation message to be
@@ -272,37 +271,10 @@
 
   if (Array.isArray(edge) && edge.includes('roaming')) {
     throw new InvalidArgumentError('Specifying "roaming" in the edge array option is not allowed.');
-=======
- * @param edge - The edge.
- * @param region - The region shortcode.
- * @param [onDeprecated] - A callback containing the deprecation message to be
- *   warned when the passed parameters are deprecated.
- */
-export function getChunderURI(
-  edge: string | undefined,
-  region: string | undefined,
-  onDeprecated?: (message: string) => void,
-): string {
-  if (typeof region !== 'string' && typeof region !== 'undefined') {
-    throw new InvalidArgumentError(
-      'If `region` is defined, it must of type `string`.',
-    );
-  }
-
-  if (typeof edge !== 'string' && typeof edge !== 'undefined') {
-    throw new InvalidArgumentError(
-      'If `edge` is defined, it must of type `string`.',
-    );
->>>>>>> e2dad7ce
   }
 
   const deprecatedMessages: string[] = [];
-
-<<<<<<< HEAD
   let uris: string[];
-=======
-  let uri: string = defaultChunderRegionURI;
->>>>>>> e2dad7ce
 
   if (region && edge) {
     throw new InvalidArgumentError(
@@ -321,7 +293,6 @@
       (Object.values(DeprecatedRegion) as string[]).includes(chunderRegion);
     if (isDeprecatedRegion) {
       chunderRegion = deprecatedRegions[chunderRegion as DeprecatedRegion];
-<<<<<<< HEAD
     }
 
     const isKnownRegion: boolean =
@@ -344,36 +315,13 @@
       : createChunderEdgeUri(param));
   } else {
     uris = [defaultChunderRegionURI];
-=======
-    }
-
-    const isKnownRegion: boolean =
-      (Object.values(Region) as string[]).includes(chunderRegion);
-    if (isKnownRegion) {
-      const preferredEdge = regionToEdge[chunderRegion as Region];
-      deprecatedMessages.push(
-        `Region "${chunderRegion}" is deprecated, please use \`edge\` ` +
-        `"${preferredEdge}".`,
-      );
-    }
-
-    uri = createChunderRegionUri(chunderRegion);
-  } else if (edge) {
-    uri = (Object.values(Edge) as string[]).includes(edge)
-      ? createChunderRegionUri(edgeToRegion[edge as Edge])
-      : createChunderEdgeUri(edge);
->>>>>>> e2dad7ce
   }
 
   if (onDeprecated && deprecatedMessages.length) {
     setTimeout(() => onDeprecated(deprecatedMessages.join('\n')));
   }
 
-<<<<<<< HEAD
   return uris;
-=======
-  return uri;
->>>>>>> e2dad7ce
 }
 
 /**
