--- conflicted
+++ resolved
@@ -7,26 +7,15 @@
 import { EventEmitter } from 'events';
 import Connection from '../connection';
 import Device from '../device';
-<<<<<<< HEAD
-import { InputStreamNotSupportedError } from '../errors';
-=======
 import { NotSupportedError } from '../errors';
->>>>>>> ab4a3535
 import { RTCSampleTotals } from '../rtc/sample';
 import RTCSample from '../rtc/sample';
 import RTCWarning from '../rtc/warning';
 import StatsMonitor from '../statsMonitor';
-<<<<<<< HEAD
 import CallQuality from './callQuality';
 import { NetworkTiming, TimeMeasurement } from './timing';
 
-const C = require('../constants');
-const ECHO_TEST_DURATION = 15000;
-=======
-import { NetworkTiming, TimeMeasurement } from './timing';
-
 const { COWBELL_AUDIO_URL, ECHO_TEST_DURATION } = require('../constants');
->>>>>>> ab4a3535
 
 export declare interface PreflightTest {
   /**
@@ -95,11 +84,7 @@
 
   /**
    * The timer when doing an echo test
-<<<<<<< HEAD
-   * The echo test is used when ignoreMicInput is set to true
-=======
    * The echo test is used when fakeMicInput is set to true
->>>>>>> ab4a3535
    */
   private _echoTimer: NodeJS.Timer;
 
@@ -130,11 +115,7 @@
     codecPreferences: [Connection.Codec.PCMU, Connection.Codec.Opus],
     debug: false,
     edge: 'roaming',
-<<<<<<< HEAD
-    ignoreMicInput: false,
-=======
     fakeMicInput: false,
->>>>>>> ab4a3535
     signalingTimeoutMs: 10000,
   };
 
@@ -183,21 +164,11 @@
     this._warnings = [];
     this._startTime = Date.now();
 
-<<<<<<< HEAD
-    if (!this._options.ignoreMicInput) {
-      this._initDevice(token, this._options);
-    } else {
-      this._getStreamFromFile().then((inputStream: MediaStream) => {
-        this._initDevice(token, { inputStream, ...this._options });
-      }).catch((error) => this._onFailed(error));
-    }
-=======
     this._initDevice(token, {
       ...this._options,
       fileInputStream: this._options.fakeMicInput ?
         this._getStreamFromFile() : undefined,
     });
->>>>>>> ab4a3535
   }
 
   /**
@@ -222,7 +193,6 @@
   private _emitWarning(name: string, data: RTCWarning): void {
     this._warnings.push({ name, data });
     this.emit(PreflightTest.Events.Warning, name, data);
-<<<<<<< HEAD
   }
 
   /**
@@ -240,8 +210,6 @@
     } else {
       return CallQuality.Degraded;
     }
-=======
->>>>>>> ab4a3535
   }
 
   /**
@@ -317,30 +285,6 @@
   /**
    * Returns a MediaStream from a media file
    */
-<<<<<<< HEAD
-  private _getStreamFromFile(): Promise<MediaStream> {
-    return new Promise((resolve, reject) => {
-      if (typeof Audio.prototype.captureStream !== 'function') {
-        return reject(new InputStreamNotSupportedError(
-          'Getting a MediaStream from an audio file is not supported by this browser.' +
-          'Please set PreflightTest.Options.ignoreMicInput to false',
-        ));
-      }
-
-      const url = `${C.SOUNDS_BASE_URL}/cowbell.mp3?cache=${C.RELEASE_VERSION}`;
-      const audio: any = new Audio(url);
-      audio.muted = true;
-      audio.loop = true;
-
-      audio.addEventListener('canplaythrough', () => audio.play());
-      if (typeof audio.setAttribute === 'function') {
-        audio.setAttribute('crossorigin', 'anonymous');
-      }
-
-      const inputStream = audio.captureStream();
-      inputStream.addEventListener('addtrack', () => resolve(inputStream));
-    });
-=======
   private _getStreamFromFile(): MediaStream {
     const audioContext = this._options.audioContext;
     if (!audioContext) {
@@ -359,7 +303,6 @@
     src.connect(dest);
 
     return dest.stream;
->>>>>>> ab4a3535
   }
 
   /**
@@ -371,16 +314,7 @@
         codecPreferences: options.codecPreferences,
         debug: options.debug,
         edge: options.edge,
-<<<<<<< HEAD
-        inputStream: options.inputStream,
-        // Silence the sounds if we're not using the mic
-        sounds: options.ignoreMicInput ? {
-          disconnect: 'http://empty.mp3',
-          outgoing: 'http://empty.mp3',
-        } : undefined,
-=======
         fileInputStream: options.fileInputStream,
->>>>>>> ab4a3535
       });
     } catch (error) {
       // We want to return before failing so the consumer can capture the event
@@ -407,8 +341,6 @@
   }
 
   /**
-<<<<<<< HEAD
-=======
    * Mute the output audio for a given connection without affecting audio levels
    */
   private _muteAudioOutput(connection: Connection): void {
@@ -429,7 +361,6 @@
   }
 
   /**
->>>>>>> ab4a3535
    * Called when the test has been completed
    */
   private _onCompleted(): void {
@@ -463,10 +394,6 @@
     this._setupConnectionHandlers(this._connection);
 
     this._edge = this._device.edge || undefined;
-<<<<<<< HEAD
-    if (this._options.ignoreMicInput) {
-      this._echoTimer = setTimeout(() => this._device.disconnectAll(), ECHO_TEST_DURATION);
-=======
     if (this._options.fakeMicInput) {
       this._echoTimer = setTimeout(() => this._device.disconnectAll(), ECHO_TEST_DURATION);
 
@@ -476,7 +403,6 @@
         audio.disconnect(false);
         audio.outgoing(false);
       }
->>>>>>> ab4a3535
     }
 
     this._device.once('disconnect', () => {
@@ -537,13 +463,8 @@
     });
 
     connection.once('accept', () => {
-<<<<<<< HEAD
-      if (this._options.ignoreMicInput) {
-        connection.mediaStream._masterAudio.muted = true;
-=======
       if (this._options.fakeMicInput) {
         this._muteAudioOutput(connection);
->>>>>>> ab4a3535
       }
       this._callSid = connection.mediaStream.callSid;
       this._status = PreflightTest.Status.Connected;
@@ -703,15 +624,9 @@
     deviceFactory?: new (token: string, options: Device.Options) => Device;
 
     /**
-<<<<<<< HEAD
-     * Input stream to use instead of reading from mic
-     */
-    inputStream?: MediaStream;
-=======
      * File input stream to use instead of reading from mic
      */
     fileInputStream?: MediaStream;
->>>>>>> ab4a3535
   }
 
   /**
@@ -744,11 +659,7 @@
      * If set to `false`, the test call will capture the audio from the microphone.
      * Setting this to `true` is only supported on Chrome and will throw a fatal error on other browsers
      */
-<<<<<<< HEAD
-    ignoreMicInput?: boolean;
-=======
     fakeMicInput?: boolean;
->>>>>>> ab4a3535
 
     /**
      * Amount of time to wait for setting up signaling connection.
