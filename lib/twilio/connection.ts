/**
 * @packageDocumentation
 * @module Voice
 * @publicapi
 * @internal
 */
import { EventEmitter } from 'events';
import Device from './device';
import DialtonePlayer from './dialtonePlayer';
import { GeneralErrors, InvalidArgumentError, MediaErrors, TwilioError } from './errors';
import Log from './log';
import { IceCandidate, RTCIceCandidate } from './rtc/icecandidate';
import RTCSample from './rtc/sample';
import RTCWarning from './rtc/warning';
import StatsMonitor from './statsMonitor';
import { isChrome } from './util';

const Backoff = require('backoff');
const C = require('./constants');
const { PeerConnection } = require('./rtc');
const { getPreferredCodecInfo } = require('./rtc/sdp');

// Placeholders until we convert the respective files to TypeScript.
/**
 * @private
 */
export type IAudioHelper = any;
/**
 * @private
 */
export type IPStream = any;
/**
 * @private
 */
export type IPeerConnection = any;
/**
 * @private
 */
export type IPublisher = any;
/**
 * @private
 */
export type ISound = any;

const BACKOFF_CONFIG = {
  factor: 1.1,
  initialDelay: 1,
  maxDelay: 30000,
  randomisationFactor: 0.5,
};

const DTMF_INTER_TONE_GAP: number = 70;
const DTMF_PAUSE_DURATION: number = 500;
const DTMF_TONE_DURATION: number = 160;

const METRICS_BATCH_SIZE: number = 10;
const METRICS_DELAY: number = 5000;

const MEDIA_DISCONNECT_ERROR = {
  disconnect: true,
  info: {
    code: 31003,
    message: 'Connection with Twilio was interrupted.',
    twilioError: new MediaErrors.ConnectionError(),
  },
};

const MULTIPLE_THRESHOLD_WARNING_NAMES: Record<string, Record<string, string>> = {
  // The stat `packetsLostFraction` is monitored by two separate thresholds,
  // `maxAverage` and `max`. Each threshold emits a different warning name.
  packetsLostFraction: {
    max: 'packet-loss',
    maxAverage: 'packets-lost-fraction',
  },
};

const WARNING_NAMES: Record<string, string> = {
  audioInputLevel: 'audio-input-level',
  audioOutputLevel: 'audio-output-level',
  bytesReceived: 'bytes-received',
  bytesSent: 'bytes-sent',
  jitter: 'jitter',
  mos: 'mos',
  rtt: 'rtt',
};

const WARNING_PREFIXES: Record<string, string> = {
  max: 'high-',
  maxAverage: 'high-',
  maxDuration: 'constant-',
  min: 'low-',
  minStandardDeviation: 'constant-',
};

let hasBeenWarnedHandlers = false;

/**
 * A {@link Connection} represents a media and signaling connection to a TwiML application.
 * @publicapi
 */
class Connection extends EventEmitter {
  /**
   * String representation of the {@link Connection} class.
   * @private
   */
  static toString = () => '[Twilio.Connection class]';

  /**
   * Returns caller verification information about the caller.
   * If no caller verification information is available this will return null.
   */
  readonly callerInfo: Connection.CallerInfo | null;

  /**
   * The custom parameters sent to (outgoing) or received by (incoming) the TwiML app.
   */
  readonly customParameters: Map<string, string>;

  /**
   * Whether this {@link Connection} is incoming or outgoing.
   */
  get direction(): Connection.CallDirection {
    return this._direction;
  }

  /**
   * Audio codec used for this {@link Connection}. Expecting {@link Connection.Codec} but
   * will copy whatever we get from RTC stats.
   */
  get codec(): string {
    return this._codec;
  }

  /**
   * The MediaStream (Twilio PeerConnection) this {@link Connection} is using for
   * media signaling.
   * @private
   */
  mediaStream: IPeerConnection;

  /**
   * The temporary CallSid for this call, if it's outbound.
   */
  readonly outboundConnectionId?: string;

  /**
   * Call parameters received from Twilio for an incoming call.
   */
  parameters: Record<string, string> = { };

  /**
   * Audio codec used for this {@link Connection}. Expecting {@link Connection.Codec} but
   * will copy whatever we get from RTC stats.
   */
  private _codec: string;

  /**
   * Whether this {@link Connection} is incoming or outgoing.
   */
  private readonly _direction: Connection.CallDirection;

  /**
   * The number of times input volume has been the same consecutively.
   */
  private _inputVolumeStreak: number = 0;

  /**
   * Whether the call has been answered.
   */
  private _isAnswered: boolean = false;

  /**
   * Whether the call has been cancelled.
   */
  private _isCancelled: boolean = false;

  /**
   * Whether or not the browser uses unified-plan SDP by default.
   */
  private readonly _isUnifiedPlanDefault: boolean | undefined;

  /**
   * The most recent public input volume value. 0 -> 1 representing -100 to -30 dB.
   */
  private _latestInputVolume: number = 0;

  /**
   * The most recent public output volume value. 0 -> 1 representing -100 to -30 dB.
   */
  private _latestOutputVolume: number = 0;

  /**
   * An instance of Logger to use.
   */
  private _log: Log = Log.getInstance();

  /**
   * An instance of Backoff for media reconnection
   */
  private _mediaReconnectBackoff: any;

  /**
   * Timestamp for the initial media reconnection
   */
  private _mediaReconnectStartTime: number;

  /**
   * A batch of metrics samples to send to Insights. Gets cleared after
   * each send and appended to on each new sample.
   */
  private readonly _metricsSamples: Connection.CallMetrics[] = [];

  /**
   * An instance of StatsMonitor.
   */
  private readonly _monitor: StatsMonitor;

  /**
   * The number of times output volume has been the same consecutively.
   */
  private _outputVolumeStreak: number = 0;

  /**
   * An instance of EventPublisher.
   */
  private readonly _publisher: IPublisher;

  /**
   * A Map of Sounds to play.
   */
  private readonly _soundcache: Map<Device.SoundName, ISound> = new Map();

  /**
   * State of the {@link Connection}.
   */
  private _status: Connection.State = Connection.State.Pending;

  /**
   * TwiML params for the call. May be set for either outgoing or incoming calls.
   */
  private readonly message: Record<string, string>;

  /**
   * Options passed to this {@link Connection}.
   */
  private options: Connection.Options = {
    enableRingingState: false,
    mediaStreamFactory: PeerConnection,
    offerSdp: null,
    shouldPlayDisconnect: () => true,
  };

  /**
   * The PStream instance to use for Twilio call signaling.
   */
  private readonly pstream: IPStream;

  /**
   * Whether the {@link Connection} should send a hangup on disconnect.
   */
  private sendHangup: boolean = true;

  /**
   * @constructor
   * @private
   * @param config - Mandatory configuration options
   * @param [options] - Optional settings
   */
  constructor(config: Connection.Config, options?: Connection.Options) {
    super();

    this._isUnifiedPlanDefault = config.isUnifiedPlanDefault;
    this._soundcache = config.soundcache;
    this.message = options && options.twimlParams || { };
    this.customParameters = new Map(
      Object.entries(this.message).map(([key, val]: [string, any]): [string, string] => [key, String(val)]));

    Object.assign(this.options, options);

    if (this.options.callParameters) {
      this.parameters = this.options.callParameters;
    }

    this._direction = this.parameters.CallSid ? Connection.CallDirection.Incoming : Connection.CallDirection.Outgoing;

    if (this._direction === Connection.CallDirection.Incoming && this.parameters) {
      this.callerInfo = this.parameters.StirStatus
        ? { isVerified: this.parameters.StirStatus === 'TN-Validation-Passed-A' }
        : null;
    } else {
      this.callerInfo = null;
    }

    this._mediaReconnectBackoff = Backoff.exponential(BACKOFF_CONFIG);
    this._mediaReconnectBackoff.on('ready', () => this.mediaStream.iceRestart());

    // temporary call sid to be used for outgoing calls
    this.outboundConnectionId = generateTempCallSid();

    const publisher = this._publisher = config.publisher;

    if (this._direction === Connection.CallDirection.Incoming) {
      publisher.info('connection', 'incoming', null, this);
    } else {
      publisher.info('connection', 'outgoing', { preflight: this.options.preflight }, this);
    }

    const monitor = this._monitor = new (this.options.StatsMonitor || StatsMonitor)();
    monitor.on('sample', this._onRTCSample);

    // First 20 seconds or so are choppy, so let's not bother with these warnings.
    monitor.disableWarnings();
    setTimeout(() => monitor.enableWarnings(), METRICS_DELAY);

    monitor.on('warning', (data: RTCWarning, wasCleared?: boolean) => {
      if (data.name === 'bytesSent' || data.name === 'bytesReceived') {
        this._onMediaFailure(Connection.MediaFailure.LowBytes);
      }
      this._reemitWarning(data, wasCleared);
    });
    monitor.on('warning-cleared', (data: RTCWarning) => {
      this._reemitWarningCleared(data);
    });

    this.mediaStream = new (this.options.MediaStream || this.options.mediaStreamFactory)
      (config.audioHelper, config.pstream, config.getUserMedia, {
        codecPreferences: this.options.codecPreferences,
        dscp: this.options.dscp,
        enableIceRestart: this.options.enableIceRestart,
        forceAggressiveIceNomination: this.options.forceAggressiveIceNomination,
        isUnifiedPlan: this._isUnifiedPlanDefault,
        maxAverageBitrate: this.options.maxAverageBitrate,
        preflight: this.options.preflight,
      });

    this.on('volume', (inputVolume: number, outputVolume: number): void => {
      this._inputVolumeStreak = this._checkVolume(
        inputVolume, this._inputVolumeStreak, this._latestInputVolume, 'input');
      this._outputVolumeStreak = this._checkVolume(
        outputVolume, this._outputVolumeStreak, this._latestOutputVolume, 'output');
      this._latestInputVolume = inputVolume;
      this._latestOutputVolume = outputVolume;
    });

    this.mediaStream.onvolume = (inputVolume: number, outputVolume: number,
                                 internalInputVolume: number, internalOutputVolume: number) => {
      // (rrowland) These values mock the 0 -> 32767 format used by legacy getStats. We should look into
      // migrating to a newer standard, either 0.0 -> linear or -127 to 0 in dB, matching the range
      // chosen below.
      monitor.addVolumes((internalInputVolume / 255) * 32767, (internalOutputVolume / 255) * 32767);

      // (rrowland) 0.0 -> 1.0 linear
      this.emit('volume', inputVolume, outputVolume);
    };

    this.mediaStream.ondtlstransportstatechange = (state: string): void => {
      const level = state === 'failed' ? 'error' : 'debug';
      this._publisher.post(level, 'dtls-transport-state', state, null, this);
    };

    this.mediaStream.onpcconnectionstatechange = (state: string): void => {
      let level = 'debug';
      const dtlsTransport = this.mediaStream.getRTCDtlsTransport();

      if (state === 'failed') {
        level = dtlsTransport && dtlsTransport.state === 'failed' ? 'error' : 'warning';
      }
      this._publisher.post(level, 'pc-connection-state', state, null, this);
    };

    this.mediaStream.onicecandidate = (candidate: RTCIceCandidate): void => {
      const payload = new IceCandidate(candidate).toPayload();
      this._publisher.debug('ice-candidate', 'ice-candidate', payload, this);
    };

    this.mediaStream.onselectedcandidatepairchange = (pair: RTCIceCandidatePair): void => {
      const localCandidatePayload = new IceCandidate(pair.local).toPayload();
      const remoteCandidatePayload = new IceCandidate(pair.remote, true).toPayload();

      this._publisher.debug('ice-candidate', 'selected-ice-candidate-pair', {
        local_candidate: localCandidatePayload,
        remote_candidate: remoteCandidatePayload,
      }, this);
    };

    this.mediaStream.oniceconnectionstatechange = (state: string): void => {
      const level = state === 'failed' ? 'error' : 'debug';
      this._publisher.post(level, 'ice-connection-state', state, null, this);
    };

    this.mediaStream.onicegatheringfailure = (type: Connection.IceGatheringFailureReason): void => {
      this._publisher.warn('ice-gathering-state', type, null, this);
      this._onMediaFailure(Connection.MediaFailure.IceGatheringFailed);
    };

    this.mediaStream.onicegatheringstatechange = (state: string): void => {
      this._publisher.debug('ice-gathering-state', state, null, this);
    };

    this.mediaStream.onsignalingstatechange = (state: string): void => {
      this._publisher.debug('signaling-state', state, null, this);
    };

    this.mediaStream.ondisconnected = (msg: string): void => {
      this._log.info(msg);
      this._publisher.warn('network-quality-warning-raised', 'ice-connectivity-lost', {
        message: msg,
      }, this);
      this.emit('warning', 'ice-connectivity-lost');

      this._onMediaFailure(Connection.MediaFailure.ConnectionDisconnected);
    };

    this.mediaStream.onfailed = (msg: string): void => {
      this._onMediaFailure(Connection.MediaFailure.ConnectionFailed);
    };

    this.mediaStream.onconnected = (): void => {
      // First time mediaStream is connected, but ICE Gathering issued an ICE restart and succeeded.
      if (this._status === Connection.State.Reconnecting) {
        this._onMediaReconnected();
      }
    };

    this.mediaStream.onreconnected = (msg: string): void => {
      this._log.info(msg);
      this._publisher.info('network-quality-warning-cleared', 'ice-connectivity-lost', {
        message: msg,
      }, this);
      this.emit('warning-cleared', 'ice-connectivity-lost');
      this._onMediaReconnected();
    };

    this.mediaStream.onerror = (e: any): void => {
      if (e.disconnect === true) {
        this._disconnect(e.info && e.info.message);
      }
      const error: Connection.Error = {
        code: e.info.code,
        connection: this,
        info: e.info,
        message: e.info.message || 'Error with mediastream',
        twilioError: e.info.twilioError,
      };

      this._log.error('Received an error from MediaStream:', e);
      this.emit('error', error);
    };

    this.mediaStream.onopen = () => {
      // NOTE(mroberts): While this may have been happening in previous
      // versions of Chrome, since Chrome 45 we have seen the
      // PeerConnection's onsignalingstatechange handler invoked multiple
      // times in the same signalingState 'stable'. When this happens, we
      // invoke this onopen function. If we invoke it twice without checking
      // for _status 'open', we'd accidentally close the PeerConnection.
      //
      // See <https://code.google.com/p/webrtc/issues/detail?id=4996>.
      if (this._status === Connection.State.Open || this._status === Connection.State.Reconnecting) {
        return;
      } else if (this._status === Connection.State.Ringing || this._status === Connection.State.Connecting) {
        this.mute(false);
        this._maybeTransitionToOpen();
      } else {
        // call was probably canceled sometime before this
        this.mediaStream.close();
      }
    };

    this.mediaStream.onclose = () => {
      this._status = Connection.State.Closed;
      if (this.options.shouldPlayDisconnect && this.options.shouldPlayDisconnect()
        // Don't play disconnect sound if this was from a cancel event. i.e. the call
        // was ignored or hung up even before it was answered.
        && !this._isCancelled) {

        this._soundcache.get(Device.SoundName.Disconnect).play();
      }

      monitor.disable();
      this._publishMetrics();

      if (!this._isCancelled) {
        this.emit('disconnect', this);
      }
    };

    this.pstream = config.pstream;
    this.pstream.on('cancel', this._onCancel);
    this.pstream.on('ringing', this._onRinging);
    this.pstream.on('transportClose', this._onTransportClose);

    this.on('error', error => {
      this._publisher.error('connection', 'error', {
        code: error.code, message: error.message,
      }, this);

      if (this.pstream && this.pstream.status === 'disconnected') {
        this._cleanupEventListeners();
      }
    });

    this.on('disconnect', () => {
      this._cleanupEventListeners();
    });
  }

  /**
   * Get the real CallSid. Returns null if not present or is a temporary call sid.
   * @deprecated
   * @private
   */
  _getRealCallSid(): string | null {
    this._log.warn('_getRealCallSid is deprecated and will be removed in 2.0.');
    return /^TJ/.test(this.parameters.CallSid) ? null : this.parameters.CallSid;
  }

  /**
   * Get the temporary CallSid.
   * @deprecated
   * @private
   */
  _getTempCallSid(): string | undefined {
    this._log.warn('_getTempCallSid is deprecated and will be removed in 2.0. \
                    Please use outboundConnectionId instead.');
    return this.outboundConnectionId;
  }

  /**
   * Set the audio input tracks from a given stream.
   * @param stream
   * @private
   */
  _setInputTracksFromStream(stream: MediaStream | null): Promise<void> {
    return this.mediaStream.setInputTracksFromStream(stream);
  }

  /**
   * Set the audio output sink IDs.
   * @param sinkIds
   * @private
   */
  _setSinkIds(sinkIds: string[]): Promise<void> {
    return this.mediaStream._setSinkIds(sinkIds);
  }

  /**
   * Accept the incoming {@link Connection}.
   * @param [audioConstraints]
   */
  accept(audioConstraints?: MediaTrackConstraints | boolean): void;
  /**
   * @deprecated - Set a handler for the {@link acceptEvent}
   * @param handler
   */
  accept(handler: (connection: this) => void): void;
  accept(handlerOrConstraints?: ((connection: this) => void) | MediaTrackConstraints | boolean): void {
    if (typeof handlerOrConstraints === 'function') {
      this._addHandler('accept', handlerOrConstraints);
      return;
    }

    if (this._status !== Connection.State.Pending) {
      return;
    }

    const audioConstraints = handlerOrConstraints || this.options.audioConstraints;
    this._status = Connection.State.Connecting;

    const connect = () => {
      if (this._status !== Connection.State.Connecting) {
        // call must have been canceled
        this._cleanupEventListeners();
        this.mediaStream.close();
        return;
      }

      const onAnswer = (pc: RTCPeerConnection) => {
        // Report that the call was answered, and directionality
        const eventName = this._direction === Connection.CallDirection.Incoming
          ? 'accepted-by-local'
          : 'accepted-by-remote';
        this._publisher.info('connection', eventName, null, this);

        // Report the preferred codec and params as they appear in the SDP
        const { codecName, codecParams } = getPreferredCodecInfo(this.mediaStream.version.getSDP());
        this._publisher.info('settings', 'codec', {
          codec_params: codecParams,
          selected_codec: codecName,
        }, this);

        // Enable RTC monitoring
        this._monitor.enable(pc);
      };

      const sinkIds = typeof this.options.getSinkIds === 'function' && this.options.getSinkIds();
      if (Array.isArray(sinkIds)) {
        this.mediaStream._setSinkIds(sinkIds).catch(() => {
          // (rrowland) We don't want this to throw to console since the customer
          // can't control this. This will most commonly be rejected on browsers
          // that don't support setting sink IDs.
        });
      }

      this.pstream.addListener('hangup', this._onHangup);

      if (this._direction === Connection.CallDirection.Incoming) {
        this._isAnswered = true;
        this.mediaStream.answerIncomingCall(this.parameters.CallSid, this.options.offerSdp,
          this.options.rtcConstraints, this.options.rtcConfiguration, onAnswer);
      } else {
        const params = Array.from(this.customParameters.entries()).map(pair =>
         `${encodeURIComponent(pair[0])}=${encodeURIComponent(pair[1])}`).join('&');
        this.pstream.once('answer', this._onAnswer.bind(this));
        this.mediaStream.makeOutgoingCall(this.pstream.token, params, this.outboundConnectionId,
          this.options.rtcConstraints, this.options.rtcConfiguration, onAnswer);
      }
    };

    if (this.options.beforeAccept) {
      this.options.beforeAccept(this);
    }

    const inputStream = typeof this.options.getInputStream === 'function' && this.options.getInputStream();

    const promise = inputStream
      ? this.mediaStream.setInputTracksFromStream(inputStream)
      : this.mediaStream.openWithConstraints(audioConstraints);

    promise.then(() => {
      this._publisher.info('get-user-media', 'succeeded', {
        data: { audioConstraints },
      }, this);

      connect();
    }, (error: Record<string, any>) => {
      let message;
      let code;

      if (error.code === 31208
        || ['PermissionDeniedError', 'NotAllowedError'].indexOf(error.name) !== -1) {
        code = 31208;
        message = 'User denied access to microphone, or the web browser did not allow microphone '
          + 'access at this address.';
        this._publisher.error('get-user-media', 'denied', {
          data: {
            audioConstraints,
            error,
          },
        }, this);
      } else {
        code = 31201;
        message = `Error occurred while accessing microphone: ${error.name}${error.message
          ? ` (${error.message})`
          : ''}`;

        this._publisher.error('get-user-media', 'failed', {
          data: {
            audioConstraints,
            error,
          },
        }, this);
      }

      this._disconnect();
      this.emit('error', { message, code });
    });
  }

  /**
   * @deprecated - Ignore the incoming {@link Connection}.
   */
  cancel(): void;
  /**
   * @deprecated - Set a handler for the {@link cancelEvent}
   */
  cancel(handler: () => void): void;
  cancel(handler?: () => void): void {
    this._log.warn('.cancel() is deprecated. Please use .ignore() instead.');

    if (handler) {
      this.ignore(handler);
    } else {
      this.ignore();
    }
  }

  /**
   * Disconnect from the {@link Connection}.
   */
  disconnect(): void;
  /**
   * @deprecated - Set a handler for the {@link disconnectEvent}
   */
  disconnect(handler: (connection: this) => void): void;
  disconnect(handler?: (connection: this) => void): void {
    if (typeof handler === 'function') {
      this._addHandler('disconnect', handler);
      return;
    }
    this._disconnect();
  }

  /**
   * @deprecated - Set a handler for the {@link errorEvent}
   */
  error(handler: (error: Connection.Error) => void): void {
    if (typeof handler === 'function') {
      this._addHandler('error', handler);
    }
  }

  /**
   * Get the local MediaStream, if set.
   */
  getLocalStream(): MediaStream | undefined {
    return this.mediaStream && this.mediaStream.stream;
  }

  /**
   * Get the remote MediaStream, if set.
   */
  getRemoteStream(): MediaStream | undefined {
    return this.mediaStream && this.mediaStream._remoteStream;
  }

  /**
   * Ignore the incoming {@link Connection}.
   */
  ignore(): void;
  /**
   * @deprecated - Set a handler for the {@link cancelEvent}
   */
  ignore(handler: () => void): void;
  ignore(handler?: () => void): void {
    if (typeof handler === 'function') {
      this._addHandler('cancel', handler);
      return;
    }

    if (this._status !== Connection.State.Pending) {
      return;
    }

    this._status = Connection.State.Closed;
    this.emit('cancel');
    this.mediaStream.ignore(this.parameters.CallSid);
    this._publisher.info('connection', 'ignored-by-local', null, this);
  }

  /**
   * Check if connection is muted
   */
  isMuted(): boolean {
    return this.mediaStream.isMuted;
  }

  /**
   * Mute incoming audio.
   * @param shouldMute - Whether the incoming audio should be muted. Defaults to true.
   */
  mute(shouldMute?: boolean): void;
  /**
   * @deprecated - Set a handler for the {@link muteEvent}
   */
  mute(handler: (isMuted: boolean, connection: this) => void): void;
  mute(shouldMute: boolean | ((isMuted: boolean, connection: this) => void) = true): void {
    if (typeof shouldMute === 'function') {
      this._addHandler('mute', shouldMute);
      return;
    }

    const wasMuted = this.mediaStream.isMuted;
    this.mediaStream.mute(shouldMute);

    const isMuted = this.mediaStream.isMuted;
    if (wasMuted !== isMuted) {
      this._publisher.info('connection', isMuted ? 'muted' : 'unmuted', null, this);
      this.emit('mute', isMuted, this);
    }
  }

  /**
   * Post an event to Endpoint Analytics indicating that the end user
   *   has given call quality feedback. Called without a score, this
   *   will report that the customer declined to give feedback.
   * @param score - The end-user's rating of the call; an
   *   integer 1 through 5. Or undefined if the user declined to give
   *   feedback.
   * @param issue - The primary issue the end user
   *   experienced on the call. Can be: ['one-way-audio', 'choppy-audio',
   *   'dropped-call', 'audio-latency', 'noisy-call', 'echo']
   */
  postFeedback(score?: Connection.FeedbackScore, issue?: Connection.FeedbackIssue): Promise<void> {
    if (typeof score === 'undefined' || score === null) {
      return this._postFeedbackDeclined();
    }

    if (!Object.values(Connection.FeedbackScore).includes(score)) {
      throw new InvalidArgumentError(`Feedback score must be one of: ${Object.values(Connection.FeedbackScore)}`);
    }

    if (typeof issue !== 'undefined' && issue !== null && !Object.values(Connection.FeedbackIssue).includes(issue)) {
      throw new InvalidArgumentError(`Feedback issue must be one of: ${Object.values(Connection.FeedbackIssue)}`);
    }

    return this._publisher.info('feedback', 'received', {
      issue_name: issue,
      quality_score: score,
    }, this, true);
  }

  /**
   * Reject the incoming {@link Connection}.
   */
  reject(): void;
  /**
   * @deprecated - Set a handler for the {@link rejectEvent}
   */
  reject(handler: () => void): void;
  reject(handler?: () => void): void {
    if (typeof handler === 'function') {
      this._addHandler('reject', handler);
      return;
    }

    if (this._status !== Connection.State.Pending) {
      return;
    }

    this.pstream.reject(this.parameters.CallSid);
    this._status = Connection.State.Closed;
    this.emit('reject');
    this.mediaStream.reject(this.parameters.CallSid);
    this._publisher.info('connection', 'rejected-by-local', null, this);
  }

  /**
   * Send a string of digits.
   * @param digits
   */
  sendDigits(digits: string): void {
    if (digits.match(/[^0-9*#w]/)) {
      throw new InvalidArgumentError('Illegal character passed into sendDigits');
    }

    const sequence: string[] = [];
    digits.split('').forEach((digit: string) => {
      let dtmf = (digit !== 'w') ? `dtmf${digit}` : '';
      if (dtmf === 'dtmf*') { dtmf = 'dtmfs'; }
      if (dtmf === 'dtmf#') { dtmf = 'dtmfh'; }
      sequence.push(dtmf);
    });

    // Binds soundCache to be used in recursion until all digits have been played.
    (function playNextDigit(soundCache, dialtonePlayer) {
      const digit: string | undefined = sequence.shift();

      if (digit) {
        if (dialtonePlayer) {
          dialtonePlayer.play(digit);
        } else {
          soundCache.get(digit as Device.SoundName).play();
        }
      }

      if (sequence.length) {
        setTimeout(playNextDigit.bind(null, soundCache), 200);
      }
    })(this._soundcache, this.options.dialtonePlayer);

    const dtmfSender = this.mediaStream.getOrCreateDTMFSender();

    function insertDTMF(dtmfs: string[]) {
      if (!dtmfs.length) { return; }
      const dtmf: string | undefined = dtmfs.shift();

      if (dtmf && dtmf.length) {
        dtmfSender.insertDTMF(dtmf, DTMF_TONE_DURATION, DTMF_INTER_TONE_GAP);
      }

      setTimeout(insertDTMF.bind(null, dtmfs), DTMF_PAUSE_DURATION);
    }

    if (dtmfSender) {
      if (!('canInsertDTMF' in dtmfSender) || dtmfSender.canInsertDTMF) {
        this._log.info('Sending digits using RTCDTMFSender');
        // NOTE(mroberts): We can't just map 'w' to ',' since
        // RTCDTMFSender's pause duration is 2 s and Twilio's is more
        // like 500 ms. Instead, we will fudge it with setTimeout.
        insertDTMF(digits.split('w'));
        return;
      }

      this._log.info('RTCDTMFSender cannot insert DTMF');
    }

    // send pstream message to send DTMF
    this._log.info('Sending digits over PStream');

    if (this.pstream !== null && this.pstream.status !== 'disconnected') {
      this.pstream.dtmf(this.parameters.CallSid, digits);
    } else {
      const error = {
        code: 31000,
        connection: this,
        message: 'Could not send DTMF: Signaling channel is disconnected',
      };
      this.emit('error', error);
    }
  }

  /**
   * Get the current {@link Connection} status.
   */
  status(): Connection.State {
    return this._status;
  }

  /**
   * String representation of {@link Connection} instance.
   * @private
   */
  toString = () => '[Twilio.Connection instance]';

  /**
   * @deprecated - Unmute the {@link Connection}.
   */
  unmute(): void {
    this._log.warn('.unmute() is deprecated. Please use .mute(false) to unmute a call instead.');
    this.mute(false);
  }

  /**
   * @deprecated - Set a handler for the {@link volumeEvent}
   * @param handler
   */
  volume(handler: (inputVolume: number, outputVolume: number) => void): void {
    if (!window || (!(window as any).AudioContext && !(window as any).webkitAudioContext)) {
      this._log.warn('This browser does not support Connection.volume');
    }

    this._addHandler('volume', handler);
  }

  /**
   * Add a handler for an EventEmitter and emit a deprecation warning on first call.
   * @param eventName - Name of the event
   * @param handler - A handler to call when the event is emitted
   */
  private _addHandler(eventName: string, handler: (...args: any[]) => any): this {
    if (!hasBeenWarnedHandlers) {
      this._log.warn(`Connection callback handlers (accept, cancel, disconnect, error, ignore, mute, reject,
        volume) have been deprecated and will be removed in the next breaking release. Instead, the EventEmitter \
        interface can be used to set event listeners. Example: connection.on('${eventName}', handler)`);
      hasBeenWarnedHandlers = true;
    }

    this.addListener(eventName, handler);
    return this;
  }

  /**
   * Check the volume passed, emitting a warning if one way audio is detected or cleared.
   * @param currentVolume - The current volume for this direction
   * @param streakFieldName - The name of the field on the {@link Connection} object that tracks how many times the
   *   current value has been repeated consecutively.
   * @param lastValueFieldName - The name of the field on the {@link Connection} object that tracks the most recent
   *   volume for this direction
   * @param direction - The directionality of this audio track, either 'input' or 'output'
   * @returns The current streak; how many times in a row the same value has been polled.
   */
  private _checkVolume(currentVolume: number, currentStreak: number,
                       lastValue: number, direction: 'input'|'output'): number {
    const wasWarningRaised: boolean = currentStreak >= 10;
    let newStreak: number = 0;

    if (lastValue === currentVolume) {
      newStreak = currentStreak;
    }

    if (newStreak >= 10) {
      this._emitWarning('audio-level-', `constant-audio-${direction}-level`, 10, newStreak, false);
    } else if (wasWarningRaised) {
      this._emitWarning('audio-level-', `constant-audio-${direction}-level`, 10, newStreak, true);
    }

    return newStreak;
  }

  /**
   * Clean up event listeners.
   */
  private _cleanupEventListeners(): void {
    const cleanup = () => {
      if (!this.pstream) { return; }

      this.pstream.removeListener('answer', this._onAnswer);
      this.pstream.removeListener('cancel', this._onCancel);
      this.pstream.removeListener('hangup', this._onHangup);
      this.pstream.removeListener('ringing', this._onRinging);
      this.pstream.removeListener('transportClose', this._onTransportClose);
    };

    // This is kind of a hack, but it lets us avoid rewriting more code.
    // Basically, there's a sequencing problem with the way PeerConnection raises
    // the
    //
    //   Cannot establish connection. Client is disconnected
    //
    // error in Connection#accept. It calls PeerConnection#onerror, which emits
    // the error event on Connection. An error handler on Connection then calls
    // cleanupEventListeners, but then control returns to Connection#accept. It's
    // at this point that we add a listener for the answer event that never gets
    // removed. setTimeout will allow us to rerun cleanup again, _after_
    // Connection#accept returns.
    cleanup();
    setTimeout(cleanup, 0);
  }

  /**
   * Create the payload wrapper for a batch of metrics to be sent to Insights.
   */
  private _createMetricPayload(): Partial<Record<string, string|boolean>> {
    const payload: Partial<Record<string, string|boolean>> = {
      call_sid: this.parameters.CallSid,
      dscp: !!this.options.dscp,
      sdk_version: C.RELEASE_VERSION,
      selected_region: this.options.selectedRegion,
    };

    if (this.options.gateway) {
      payload.gateway = this.options.gateway;
    }

    if (this.options.region) {
      payload.region = this.options.region;
    }

    payload.direction = this._direction;
    return payload;
  }

  /**
   * Disconnect the {@link Connection}.
   * @param message - A message explaining why the {@link Connection} is being disconnected.
   * @param wasRemote - Whether the disconnect was triggered locally or remotely.
   */
  private _disconnect(message?: string | null, wasRemote?: boolean): void {
    message = typeof message === 'string' ? message : null;

    if (this._status !== Connection.State.Open
        && this._status !== Connection.State.Connecting
        && this._status !== Connection.State.Reconnecting
        && this._status !== Connection.State.Ringing) {
      return;
    }

    this._log.info('Disconnecting...');

    // send pstream hangup message
    if (this.pstream !== null && this.pstream.status !== 'disconnected' && this.sendHangup) {
      const callsid: string | undefined = this.parameters.CallSid || this.outboundConnectionId;
      if (callsid) {
        this.pstream.hangup(callsid, message);
      }
    }

    this._cleanupEventListeners();
    this.mediaStream.close();

    if (!wasRemote) {
      this._publisher.info('connection', 'disconnected-by-local', null, this);
    }
  }

  private _emitWarning = (groupPrefix: string, warningName: string, threshold: number,
                          value: number|number[], wasCleared?: boolean, warningData?: RTCWarning): void => {
    const groupSuffix = wasCleared ? '-cleared' : '-raised';
    const groupName = `${groupPrefix}warning${groupSuffix}`;

    // Ignore constant input if the Connection is muted (Expected)
    if (warningName === 'constant-audio-input-level' && this.isMuted()) {
      return;
    }

    let level = wasCleared ? 'info' : 'warning';

    // Avoid throwing false positives as warnings until we refactor volume metrics
    if (warningName === 'constant-audio-output-level') {
      level = 'info';
    }

    const payloadData: Record<string, any> = { threshold };

    if (value) {
      if (value instanceof Array) {
        payloadData.values = value.map((val: any) => {
          if (typeof val === 'number') {
            return Math.round(val * 100) / 100;
          }

          return value;
        });
      } else {
        payloadData.value = value;
      }
    }

    this._publisher.post(level, groupName, warningName, { data: payloadData }, this);

    if (warningName !== 'constant-audio-output-level') {
      const emitName = wasCleared ? 'warning-cleared' : 'warning';
      this.emit(emitName, warningName, warningData && !wasCleared ? warningData : null);
    }
  }

  /**
   * Transition to {@link ConnectionStatus.Open} if criteria is met.
   */
  private _maybeTransitionToOpen(): void {
    if (this.mediaStream && this.mediaStream.status === 'open' && this._isAnswered) {
      this._status = Connection.State.Open;
      this.emit('accept', this);
    }
  }

  /**
   * Called when the {@link Connection} is answered.
   * @param payload
   */
  private _onAnswer = (payload: Record<string, any>): void => {
    // answerOnBridge=false will send a 183 which we need to catch in _onRinging when
    // the enableRingingState flag is disabled. In that case, we will receive a 200 after
    // the callee accepts the call firing a second `accept` event if we don't
    // short circuit here.
    if (this._isAnswered) {
      return;
    }

    this._setCallSid(payload);
    this._isAnswered = true;
    this._maybeTransitionToOpen();
  }

  /**
   * Called when the {@link Connection} is cancelled.
   * @param payload
   */
  private _onCancel = (payload: Record<string, any>): void => {
    // (rrowland) Is this check necessary? Verify, and if so move to pstream / VSP module.
    const callsid = payload.callsid;
    if (this.parameters.CallSid === callsid) {
      this._isCancelled = true;
      this._publisher.info('connection', 'cancel', null, this);
      this._cleanupEventListeners();
      this.mediaStream.close();

      this._status = Connection.State.Closed;
      this.emit('cancel');
      this.pstream.removeListener('cancel', this._onCancel);
    }
  }

  /**
   * Called when the {@link Connection} is hung up.
   * @param payload
   */
  private _onHangup = (payload: Record<string, any>): void => {
    /**
     *  see if callsid passed in message matches either callsid or outbound id
     *  connection should always have either callsid or outbound id
     *  if no callsid passed hangup anyways
     */
    if (payload.callsid && (this.parameters.CallSid || this.outboundConnectionId)) {
      if (payload.callsid !== this.parameters.CallSid
          && payload.callsid !== this.outboundConnectionId) {
        return;
      }
    } else if (payload.callsid) {
      // hangup is for another connection
      return;
    }

    this._log.info('Received HANGUP from gateway');
    if (payload.error) {
      const error = {
        code: payload.error.code || 31000,
        connection: this,
        message: payload.error.message || 'Error sent from gateway in HANGUP',
        twilioError: new GeneralErrors.ConnectionError(),
      };
      this._log.error('Received an error from the gateway:', error);
      this.emit('error', error);
    }
    this.sendHangup = false;
    this._publisher.info('connection', 'disconnected-by-remote', null, this);
    this._disconnect(null, true);
    this._cleanupEventListeners();
  }

  /**
   * Called when there is a media failure.
   * Manages all media-related states and takes action base on the states
   * @param type - Type of media failure
   */
  private _onMediaFailure = (type: Connection.MediaFailure): void => {
    const {
      ConnectionDisconnected, ConnectionFailed, IceGatheringFailed, LowBytes,
    } = Connection.MediaFailure;

    // These types signifies the end of a single ICE cycle
    const isEndOfIceCycle = type === ConnectionFailed || type === IceGatheringFailed;

    // Default behavior on ice failures with disabled ice restart.
    if ((!this.options.enableIceRestart && isEndOfIceCycle)

      // All browsers except chrome doesn't update pc.iceConnectionState and pc.connectionState
      // after issuing an ICE Restart, which we use to determine if ICE Restart is complete.
      // Since we cannot detect if ICE Restart is complete, we will not retry.
      || (!isChrome(window, window.navigator) && type === ConnectionFailed)) {

        return this.mediaStream.onerror(MEDIA_DISCONNECT_ERROR);
    }

    // Ignore any other type of media failure if ice restart is disabled
    if (!this.options.enableIceRestart) {
      return;
    }

    // Ignore subsequent requests if ice restart is in progress
    if (this._status === Connection.State.Reconnecting) {

      // This is a retry. Previous ICE Restart failed
      if (isEndOfIceCycle) {

        // We already exceeded max retry time.
        if (Date.now() - this._mediaReconnectStartTime > BACKOFF_CONFIG.maxDelay) {
          this._log.info('Exceeded max ICE retries');
          return this.mediaStream.onerror(MEDIA_DISCONNECT_ERROR);
        }

        // Issue ICE restart with backoff
        this._mediaReconnectBackoff.backoff();
      }

      return;
    }

    const pc = this.mediaStream.version.pc;
    const isIceDisconnected = pc && pc.iceConnectionState === 'disconnected';
    const hasLowBytesWarning = this._monitor.hasActiveWarning('bytesSent', 'min')
      || this._monitor.hasActiveWarning('bytesReceived', 'min');

    // Only certain conditions can trigger media reconnection
    if ((type === LowBytes && isIceDisconnected)
      || (type === ConnectionDisconnected && hasLowBytesWarning)
      || isEndOfIceCycle) {

      const mediaReconnectionError = {
        code: 53405,
        message: 'Media connection failed.',
        twilioError: new MediaErrors.ConnectionError(),
      };
      this._log.warn('ICE Connection disconnected.');
      this._publisher.warn('connection', 'error', mediaReconnectionError, this);
      this._publisher.info('connection', 'reconnecting', null, this);

      this._mediaReconnectStartTime = Date.now();
      this._status = Connection.State.Reconnecting;
      this._mediaReconnectBackoff.reset();
      this._mediaReconnectBackoff.backoff();

      this.emit('reconnecting', mediaReconnectionError);
    }
  }

  /**
   * Called when media connection is restored
   */
  private _onMediaReconnected = (): void => {
    // Only trigger once.
    // This can trigger on pc.onIceConnectionChange and pc.onConnectionChange.
    if (this._status !== Connection.State.Reconnecting) {
      return;
    }
    this._log.info('ICE Connection reestablished.');
    this._publisher.info('connection', 'reconnected', null, this);

    this._status = Connection.State.Open;
    this.emit('reconnected');
  }

  /**
   * When we get a RINGING signal from PStream, update the {@link Connection} status.
   * @param payload
   */
  private _onRinging = (payload: Record<string, any>): void => {
    this._setCallSid(payload);

    // If we're not in 'connecting' or 'ringing' state, this event was received out of order.
    if (this._status !== Connection.State.Connecting && this._status !== Connection.State.Ringing) {
      return;
    }

    const hasEarlyMedia = !!payload.sdp;
    if (this.options.enableRingingState) {
      this._status = Connection.State.Ringing;
      this._publisher.info('connection', 'outgoing-ringing', { hasEarlyMedia }, this);
      this.emit('ringing', hasEarlyMedia);
    // answerOnBridge=false will send a 183, which we need to interpret as `answer` when
    // the enableRingingState flag is disabled in order to maintain a non-breaking API from 1.4.24
    } else if (hasEarlyMedia) {
      this._onAnswer(payload);
    }
  }

  /**
   * Called each time StatsMonitor emits a sample.
   * Emits stats event and batches the call stats metrics and sends them to Insights.
   * @param sample
   */
  private _onRTCSample = (sample: RTCSample): void => {
    const callMetrics: Connection.CallMetrics = {
      ...sample,
      inputVolume: this._latestInputVolume,
      outputVolume: this._latestOutputVolume,
    };

    this._codec = callMetrics.codecName;

    this._metricsSamples.push(callMetrics);
    if (this._metricsSamples.length >= METRICS_BATCH_SIZE) {
      this._publishMetrics();
    }

    this.emit('sample', sample);
  }

  /**
   * Called when we receive a transportClose event from pstream.
   * Re-emits the event.
   */
  private _onTransportClose = (): void => {
    this._log.error('Received transportClose from pstream');
    this.emit('transportClose');
  }

  /**
   * Post an event to Endpoint Analytics indicating that the end user
   *   has ignored a request for feedback.
   */
  private _postFeedbackDeclined(): Promise<void> {
    return this._publisher.info('feedback', 'received-none', null, this, true);
  }

  /**
   * Publish the current set of queued metrics samples to Insights.
   */
  private _publishMetrics(): void {
    if (this._metricsSamples.length === 0) {
      return;
    }

    this._publisher.postMetrics(
      'quality-metrics-samples', 'metrics-sample', this._metricsSamples.splice(0), this._createMetricPayload(), this,
    ).catch((e: any) => {
      this._log.warn('Unable to post metrics to Insights. Received error:', e);
    });
  }

  /**
   * Re-emit an StatsMonitor warning as a {@link Connection}.warning or .warning-cleared event.
   * @param warningData
   * @param wasCleared - Whether this is a -cleared or -raised event.
   */
  private _reemitWarning = (warningData: Record<string, any>, wasCleared?: boolean): void => {
    const groupPrefix = /^audio/.test(warningData.name) ?
      'audio-level-' : 'network-quality-';

    const warningPrefix = WARNING_PREFIXES[warningData.threshold.name];

<<<<<<< HEAD
    this._emitWarning(groupPrefix, warningName, warningData.threshold.value,
                      warningData.values || warningData.value, wasCleared, warningData);
=======
    /**
     * NOTE: There are two "packet-loss" warnings: `high-packet-loss` and
     * `high-packets-lost-fraction`, so in this case we need to use a different
     * `WARNING_NAME` mapping.
     */
    let warningName: string | undefined;
    if (warningData.name in MULTIPLE_THRESHOLD_WARNING_NAMES) {
      warningName = MULTIPLE_THRESHOLD_WARNING_NAMES[warningData.name][warningData.threshold.name];
    } else if (warningData.name in WARNING_NAMES) {
      warningName = WARNING_NAMES[warningData.name];
    }

    const warning: string = warningPrefix + warningName;

    this._emitWarning(groupPrefix, warning, warningData.threshold.value,
                      warningData.values || warningData.value, wasCleared);
>>>>>>> b93718d5
  }

  /**
   * Re-emit an StatsMonitor warning-cleared as a .warning-cleared event.
   * @param warningData
   */
  private _reemitWarningCleared = (warningData: Record<string, any>): void => {
    this._reemitWarning(warningData, true);
  }

  /**
   * Set the CallSid
   * @param payload
   */
  private _setCallSid(payload: Record<string, string>): void {
    const callSid = payload.callsid;
    if (!callSid) { return; }

    this.parameters.CallSid = callSid;
    this.mediaStream.callSid = callSid;
  }
}

namespace Connection {
  /**
   * Emitted when the {@link Connection} is accepted.
   * @param connection - The {@link Connection}.
   * @example `connection.on('accept', connection => { })`
   * @event
   */
  declare function acceptEvent(connection: Connection): void;

  /**
   * Emitted when the {@link Connection} is canceled.
   * @example `connection.on('cancel', () => { })`
   * @event
   */
  declare function cancelEvent(): void;

  /**
   * Emitted when the {@link Connection} is disconnected.
   * @param connection - The {@link Connection}.
   * @example `connection.on('disconnect', connection => { })`
   * @event
   */
  declare function disconnectEvent(connection: Connection): void;

  /**
   * Emitted when the {@link Connection} receives an error.
   * @param error
   * @example `connection.on('error', error => { })`
   * @event
   */
  declare function errorEvent(error: Connection.Error): void;

  /**
   * Emitted when the {@link Connection} is muted or unmuted.
   * @param isMuted - Whether the {@link Connection} is muted.
   * @param connection - The {@link Connection}.
   * @example `connection.on('mute', (isMuted, connection) => { })`
   * @event
   */
  declare function muteEvent(isMuted: boolean, connection: Connection): void;

  /**
   * Emitted when the {@link Connection} is rejected.
   * @param connection - The {@link Connection}.
   * @example `connection.on('reject', connection => { })`
   * @event
   */
  declare function rejectEvent(connection: Connection): void;

  /**
   * Emitted every 50ms with the current input and output volumes, as a percentage of maximum
   * volume, between -100dB and -30dB. Represented by a floating point number.
   * @param inputVolume - A floating point number between 0.0 and 1.0 inclusive.
   * @param outputVolume - A floating point number between 0.0 and 1.0 inclusive.
   * @example `connection.on('volume', (inputVolume, outputVolume) => { })`
   * @event
   */
  declare function volumeEvent(inputVolume: number, outputVolume: number): void;

  /**
   * Emitted when the {@link Connection} gets a webrtc sample object.
   * This event is published every second.
   * @param sample
   * @example `connection.on('sample', sample => { })`
   * @event
   */
  declare function sampleEvent(sample: RTCSample): void;

  /**
   * Possible states of the {@link Connection}.
   */
  export enum State {
    Closed = 'closed',
    Connecting = 'connecting',
    Open = 'open',
    Pending = 'pending',
    Reconnecting = 'reconnecting',
    Ringing = 'ringing',
  }

  /**
   * Different issues that may have been experienced during a call, that can be
   * reported to Twilio Insights via {@link Connection}.postFeedback().
   */
  export enum FeedbackIssue {
    AudioLatency = 'audio-latency',
    ChoppyAudio = 'choppy-audio',
    DroppedCall = 'dropped-call',
    Echo = 'echo',
    NoisyCall = 'noisy-call',
    OneWayAudio = 'one-way-audio',
  }

  /**
   * A rating of call quality experienced during a call, to be reported to Twilio Insights
   * via {@link Connection}.postFeedback().
   */
  export enum FeedbackScore {
    One = 1,
    Two,
    Three,
    Four,
    Five,
  }

  /**
   * The directionality of the {@link Connection}, whether incoming or outgoing.
   */
  export enum CallDirection {
    Incoming = 'INCOMING',
    Outgoing = 'OUTGOING',
  }

  /**
   * Valid audio codecs to use for the media connection.
   */
  export enum Codec {
    Opus = 'opus',
    PCMU = 'pcmu',
  }

  /**
   * Possible ICE Gathering failures
   */
  export enum IceGatheringFailureReason {
    None = 'none',
    Timeout = 'timeout',
  }

  /**
   * Possible media failures
   */
  export enum MediaFailure {
    ConnectionDisconnected = 'ConnectionDisconnected',
    ConnectionFailed = 'ConnectionFailed',
    IceGatheringFailed = 'IceGatheringFailed',
    LowBytes = 'LowBytes',
  }

  /**
   * The error format used by errors emitted from {@link Connection}.
   */
  export interface Error {
    /**
     * Error code
     */
    code: number;

    /**
     * Reference to the {@link Connection}
     */
    connection: Connection;

    /**
     * The info object from rtc/peerconnection. May contain code and message (duplicated here).
     */
    info: { code?: number, message?: string };

    /**
     * Error message
     */
    message: string;

    /**
     * Twilio Voice related error
     */
    twilioError?: TwilioError;
  }

  /**
   * A CallerInfo provides caller verification information.
   */
  export interface CallerInfo {
    /**
     * Whether or not the caller's phone number has been verified by
     * Twilio using SHAKEN/STIR validation. True if the caller has
     * been validated at level 'A', false if the caller has been
     * verified at any lower level or has failed validation.
     */
    isVerified: boolean;
  }

  /**
   * Mandatory config options to be passed to the {@link Connection} constructor.
   * @private
   */
  export interface Config {
    /**
     * An AudioHelper instance to be used for input/output devices.
     */
    audioHelper: IAudioHelper;

    /**
     * A method to use for getUserMedia.
     */
    getUserMedia: (constraints: MediaStreamConstraints) => Promise<MediaStream>;

    /**
     * Whether or not the browser uses unified-plan SDP by default.
     */
    isUnifiedPlanDefault: boolean;

    /**
     * The PStream instance to use for Twilio call signaling.
     */
    pstream: IPStream;

    /**
     * An EventPublisher instance to use for publishing events
     */
    publisher: IPublisher;

    /**
     * A Map of Sounds to play.
     */
    soundcache: Map<Device.SoundName, ISound>;
  }

  /**
   * Options to be passed to the {@link Connection} constructor.
   * @private
   */
  export interface Options {
    /**
     * Audio Constraints to pass to getUserMedia when making or accepting a Call.
     * This is placed directly under `audio` of the MediaStreamConstraints object.
     */
    audioConstraints?: MediaTrackConstraints | boolean;

    /**
     * A method to call before Connection.accept is processed.
     */
    beforeAccept?: (connection: Connection) => void;

    /**
     * Custom format context parameters associated with this call.
     */
    callParameters?: Record<string, string>;

    /**
     * An ordered array of codec names, from most to least preferred.
     */
    codecPreferences?: Codec[];

    /**
     * A DialTone player, to play mock DTMF sounds.
     */
    dialtonePlayer?: DialtonePlayer;

    /**
     * Whether or not to enable DSCP.
     */
    dscp?: boolean;

    /**
     * Whether to automatically restart ICE when media connection fails
     */
    enableIceRestart?: boolean;

    /**
     * Whether the ringing state should be enabled.
     */
    enableRingingState?: boolean;

    /**
     * Experimental feature.
     * Force Chrome's ICE agent to use aggressive nomination when selecting a candidate pair.
     */
    forceAggressiveIceNomination?: boolean;

    /**
     * The gateway currently connected to.
     */
    gateway?: string;

    /**
     * A method that returns the current input MediaStream set on {@link Device}.
     */
    getInputStream?: () => MediaStream;

    /**
     * A method that returns the current SinkIDs set on {@link Device}.
     */
    getSinkIds?: () => string[];

    /**
     * The maximum average audio bitrate to use, in bits per second (bps) based on
     * [RFC-7587 7.1](https://tools.ietf.org/html/rfc7587#section-7.1). By default, the setting
     * is not used. If you specify 0, then the setting is not used. Any positive integer is allowed,
     * but values outside the range 6000 to 510000 are ignored and treated as 0. The recommended
     * bitrate for speech is between 8000 and 40000 bps as noted in
     * [RFC-7587 3.1.1](https://tools.ietf.org/html/rfc7587#section-3.1.1).
     */
    maxAverageBitrate?: number;

    /**
     * Custom MediaStream (PeerConnection) constructor. Overrides mediaStreamFactory (deprecated).
     */
    MediaStream?: IPeerConnection;

    /**
     * Custom MediaStream (PeerConnection) constructor (deprecated)
     */
    mediaStreamFactory?: IPeerConnection;

    /**
     * The offer SDP, if this is an incoming call.
     */
    offerSdp?: string | null;

    /**
     * Whether this is a preflight call or not
     */
    preflight?: boolean;

    /**
     * The Region currently connected to.
     */
    region?: string;

    /**
     * An RTCConfiguration to pass to the RTCPeerConnection constructor.
     */
    rtcConfiguration?: RTCConfiguration;

    /**
     * RTC Constraints to pass to getUserMedia when making or accepting a Call.
     * The format of this object depends on browser.
     */
    rtcConstraints?: MediaStreamConstraints;

    /**
     * The region passed to {@link Device} on setup.
     */
    selectedRegion?: string;

    /**
     * Whether the disconnect sound should be played.
     */
    shouldPlayDisconnect?: () => boolean;

    /**
     * An override for the StatsMonitor dependency.
     */
    StatsMonitor?: new () => StatsMonitor;

    /**
     * TwiML params for the call. May be set for either outgoing or incoming calls.
     */
    twimlParams?: Record<string, any>;
  }

  /**
   * Call metrics published to Insight Metrics.
   * This include rtc samples and audio information.
   * @private
   */
  export interface CallMetrics extends RTCSample {
    /**
     * Percentage of maximum volume, between 0.0 to 1.0, representing -100 to -30 dB.
     */
    inputVolume: number;

    /**
     * Percentage of maximum volume, between 0.0 to 1.0, representing -100 to -30 dB.
     */
    outputVolume: number;
  }
}

function generateTempCallSid() {
  return 'TJSxxxxxxxx-xxxx-4xxx-yxxx-xxxxxxxxxxxx'.replace(/[xy]/g, c => {
    /* tslint:disable:no-bitwise */
    const r = Math.random() * 16 | 0;
    const v = c === 'x' ? r : (r & 0x3 | 0x8);
    /* tslint:enable:no-bitwise */
    return v.toString(16);
  });
}

export default Connection;<|MERGE_RESOLUTION|>--- conflicted
+++ resolved
@@ -1380,10 +1380,6 @@
 
     const warningPrefix = WARNING_PREFIXES[warningData.threshold.name];
 
-<<<<<<< HEAD
-    this._emitWarning(groupPrefix, warningName, warningData.threshold.value,
-                      warningData.values || warningData.value, wasCleared, warningData);
-=======
     /**
      * NOTE: There are two "packet-loss" warnings: `high-packet-loss` and
      * `high-packets-lost-fraction`, so in this case we need to use a different
@@ -1399,8 +1395,7 @@
     const warning: string = warningPrefix + warningName;
 
     this._emitWarning(groupPrefix, warning, warningData.threshold.value,
-                      warningData.values || warningData.value, wasCleared);
->>>>>>> b93718d5
+                      warningData.values || warningData.value, wasCleared, warningData);
   }
 
   /**
