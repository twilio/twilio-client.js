--- conflicted
+++ resolved
@@ -1506,111 +1506,6 @@
   }
 
   /**
-<<<<<<< HEAD
-=======
-   * Sample RTC statistics coming from {@link RTCMonitor}
-   * @private
-   */
-  export interface RTCSample {
-    /**
-     * Timestamp
-     */
-    timestamp: number;
-
-    /**
-     * Number of packets sent in last second.
-     */
-    packetsSent: number;
-
-    /**
-     * Number of packets received in last second.
-     */
-    packetsReceived: number;
-
-    /**
-     * Number of packets lost in last second.
-     */
-    packetsLost: number;
-
-    /**
-     * Packets lost to inbound packets ratio in last second.
-     */
-    packetsLostFraction: number;
-
-    /**
-     * Packets delay variation
-     */
-    jitter: number;
-
-    /**
-     * Round trip time, to the server back to the client.
-     */
-    rtt: number;
-
-    /**
-     * Mean opinion score, 1.0 through roughly 4.5
-     */
-    mos: number;
-
-    /**
-     * Audio codec used, either pcmu or opus
-     */
-    codecName: string;
-
-    /**
-     * Bytes received in last second.
-     */
-    bytesReceived: number;
-
-    /**
-     * Bytes sent in last second.
-     */
-    bytesSent: number;
-
-    /**
-     * Totals for packets and bytes related information
-     */
-    totals: RTCSampleTotals;
-  }
-
-  /**
-   * Totals included in RTC statistics samples
-   * @private
-   */
-  export interface RTCSampleTotals {
-    /**
-     * Total packets received in last second.
-     */
-    packetsReceived: number;
-
-    /**
-     * Total packets lost in last second.
-     */
-    packetsLost: number;
-
-    /**
-     * Total packets sent in last second.
-     */
-    packetsSent: number;
-
-    /**
-     * Total packets lost to total inbound packets ratio
-     */
-    packetsLostFraction: number;
-
-    /**
-     * Total bytes received in last second.
-     */
-    bytesReceived: number;
-
-    /**
-     * Total bytes sent in last second.
-     */
-    bytesSent: number;
-  }
-
-  /**
->>>>>>> 43c5116f
    * Call metrics published to Insight Metrics.
    * This include rtc samples and audio information.
    * @private
