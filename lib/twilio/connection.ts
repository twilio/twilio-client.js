/**
 * @module Voice
 * @publicapi
 * @internal
 */
import { EventEmitter } from 'events';
import Device from './device';
import DialtonePlayer from './dialtonePlayer';
import { Region } from './regions';
import RTCMonitor from './rtc/monitor';
import RTCSample from './rtc/sample';
import RTCWarning from './rtc/warning';
import Log, { LogLevel } from './tslog';
import { average, Exception } from './util';

const C = require('./constants');
const PeerConnection = require('./rtc').PeerConnection;

// Placeholders until we convert the respective files to TypeScript.
/**
 * @private
 */
export type IAudioHelper = any;
/**
 * @private
 */
export type IPStream = any;
/**
 * @private
 */
export type IPeerConnection = any;
/**
 * @private
 */
export type IPublisher = any;
/**
 * @private
 */
export type ISound = any;

const DTMF_INTER_TONE_GAP: number = 70;
const DTMF_PAUSE_DURATION: number = 500;
const DTMF_TONE_DURATION: number = 160;

const ICE_RESTART_INTERVAL = 3000;
const METRICS_BATCH_SIZE: number = 10;
const METRICS_DELAY: number = 5000;

const WARNING_NAMES: Record<string, string> = {
  audioInputLevel: 'audio-input-level',
  audioOutputLevel: 'audio-output-level',
  bytesReceived: 'bytes-received',
  bytesSent: 'bytes-sent',
  jitter: 'jitter',
  mos: 'mos',
  packetsLostFraction: 'packet-loss',
  rtt: 'rtt',
};

const WARNING_PREFIXES: Record<string, string> = {
  max: 'high-',
  maxDuration: 'constant-',
  min: 'low-',
};

const STATE_MESSAGES = {
  CANCELLED: { message: 'Call cancelled.' },
  MEDIA_FAILED: { code: 53405, message: 'Media connection failed.' },
  WEBSOCKET_CLOSED: {  message: 'Websocket closed.'},
};

let hasBeenWarnedHandlers = false;

/**
 * A {@link Connection} represents a media and signaling connection to a TwiML application.
 * @publicapi
 */
class Connection extends EventEmitter {
  /**
   * String representation of the {@link Connection} class.
   * @private
   */
  static toString = () => '[Twilio.Connection class]';

  /**
   * The custom parameters sent to (outgoing) or received by (incoming) the TwiML app.
   */
  readonly customParameters: Map<string, string>;

  /**
   * Whether this {@link Connection} is incoming or outgoing.
   */
  get direction(): Connection.CallDirection {
    return this._direction;
  }

  /**
   * Audio codec used for this {@link Connection}. Expecting {@link Connection.Codec} but
   * will copy whatever we get from RTC stats.
   */
  get codec(): string {
    return this._codec;
  }

  /**
   * The MediaStream (Twilio PeerConnection) this {@link Connection} is using for
   * media signaling.
   * @private
   */
  mediaStream: IPeerConnection;

  /**
   * The temporary CallSid for this call, if it's outbound.
   */
  readonly outboundConnectionId?: string;

  /**
   * Call parameters received from Twilio for an incoming call.
   */
  parameters: Record<string, string> = { };

  /**
   * Audio codec used for this {@link Connection}. Expecting {@link Connection.Codec} but
   * will copy whatever we get from RTC stats.
   */
  private _codec: string;

  /**
   * Whether this {@link Connection} is incoming or outgoing.
   */
  private readonly _direction: Connection.CallDirection;

  /**
   * Interval id for ICE restart loop
   */
  private _iceRestartIntervalId: NodeJS.Timer;

  /**
   * The number of times input volume has been the same consecutively.
   */
  private _inputVolumeStreak: number = 0;

  /**
   * Keeps track of internal input volumes in the last second
   */
  private _internalInputVolumes: number[] = [];

  /**
   * Keeps track of internal output volumes in the last second
   */
  private _internalOutputVolumes: number[] = [];

  /**
   * Whether the call has been answered.
   */
  private _isAnswered: boolean = false;

  /**
   * Whether or not the browser uses unified-plan SDP by default.
   */
  private readonly _isUnifiedPlanDefault: boolean | undefined;

  /**
   * The most recent public input volume value. 0 -> 1 representing -100 to -30 dB.
   */
  private _latestInputVolume: number = 0;

  /**
   * The most recent public output volume value. 0 -> 1 representing -100 to -30 dB.
   */
  private _latestOutputVolume: number = 0;

  /**
   * An instance of Log to use.
   */
  private readonly _log: Log = new Log(LogLevel.Off);

  /**
   * A batch of metrics samples to send to Insights. Gets cleared after
   * each send and appended to on each new sample.
   */
  private readonly _metricsSamples: Connection.CallMetrics[] = [];

  /**
   * An instance of RTCMonitor.
   */
  private readonly _monitor: RTCMonitor;

  /**
   * The number of times output volume has been the same consecutively.
   */
  private _outputVolumeStreak: number = 0;

  /**
   * An instance of EventPublisher.
   */
  private readonly _publisher: IPublisher;

  /**
   * A Map of Sounds to play.
   */
  private readonly _soundcache: Map<Device.SoundName, ISound> = new Map();

  /**
   * State of the {@link Connection}.
   */
  private _state: Connection.State = Connection.State.Pending;

  /**
   * TwiML params for the call. May be set for either outgoing or incoming calls.
   */
  private readonly message: Record<string, string>;

  /**
   * Options passed to this {@link Connection}.
   */
  private options: Connection.Options = {
    debug: false,
    enableRingingState: false,
    mediaStreamFactory: PeerConnection,
    offerSdp: null,
    shouldPlayDisconnect: () => true,
  };

  /**
   * The PStream instance to use for Twilio call signaling.
   */
  private readonly pstream: IPStream;

  /**
   * Whether the {@link Connection} should send a hangup on disconnect.
   */
  private sendHangup: boolean = true;

  /**
   * @constructor
   * @private
   * @param config - Mandatory configuration options
   * @param [options] - Optional settings
   */
  constructor(config: Connection.Config, options?: Connection.Options) {
    super();

    this._isUnifiedPlanDefault = config.isUnifiedPlanDefault;
    this._soundcache = config.soundcache;
    this.message = options && options.twimlParams || { };
    this.customParameters = new Map(
      Object.entries(this.message).map(([key, val]: [string, any]): [string, string] => [key, String(val)]));

    Object.assign(this.options, options);

    if (this.options.callParameters) {
      this.parameters = this.options.callParameters;
    }

    this._direction = this.parameters.CallSid ? Connection.CallDirection.Incoming : Connection.CallDirection.Outgoing;

    this._log.setLogLevel(this.options.debug ? LogLevel.Debug
      : this.options.warnings ? LogLevel.Warn
      : LogLevel.Off);

    const publisher = this._publisher = config.publisher;

    if (this._direction === Connection.CallDirection.Incoming) {
      publisher.info('connection', 'incoming', null, this);
    }

    const monitor = this._monitor = new (this.options.RTCMonitor || RTCMonitor)();
    monitor.on('sample', this._onRTCSample);

    // First 20 seconds or so are choppy, so let's not bother with these warnings.
    monitor.disableWarnings();
    setTimeout(() => monitor.enableWarnings(), METRICS_DELAY);

    monitor.on('warning', (data: RTCWarning, wasCleared?: boolean) => {
      const { samples, name } = data;
      if (name === 'bytesSent' || name === 'bytesReceived') {

        if (samples && samples.every(sample => sample.totals[name] === 0)) {
          // We don't have relevant samples yet, usually at the start of a call.
          // This also may mean the browser does not support the required fields.
          return;
        }

        this._onIceDisconnected();
      }
      this._reemitWarning(data, wasCleared);
    });
    monitor.on('warning-cleared', (data: RTCWarning) => {
      const { samples, name } = data;
      if (name === 'bytesSent' || name === 'bytesReceived') {

        if (samples && samples.every(sample => sample.totals[name] === 0)) {
          // We don't have relevant samples yet, usually at the start of a call.
          // This also may mean the browser does not support the required fields.
          return;
        }

        this._onIceRestored();
      }
      this._reemitWarningCleared(data);
    });

    this.mediaStream = new (this.options.MediaStream || this.options.mediaStreamFactory)
      (config.audioHelper, config.pstream, config.getUserMedia, {
        codecPreferences: this.options.codecPreferences,
        debug: this.options.debug,
        dscp: this.options.dscp,
        isUnifiedPlan: this._isUnifiedPlanDefault,
        warnings: this.options.warnings,
      });

    this.on('volume', (inputVolume: number, outputVolume: number): void => {
      this._inputVolumeStreak = this._checkVolume(
        inputVolume, this._inputVolumeStreak, this._latestInputVolume, 'input');
      this._outputVolumeStreak = this._checkVolume(
        outputVolume, this._outputVolumeStreak, this._latestOutputVolume, 'output');
      this._latestInputVolume = inputVolume;
      this._latestOutputVolume = outputVolume;
    });

    this.mediaStream.onvolume = (inputVolume: number, outputVolume: number,
                                 internalInputVolume: number, internalOutputVolume: number) => {
      // (rrowland) These values mock the 0 -> 32767 format used by legacy getStats. We should look into
      // migrating to a newer standard, either 0.0 -> linear or -127 to 0 in dB, matching the range
      // chosen below.

      this._internalInputVolumes.push((internalInputVolume / 255) * 32767);
      this._internalOutputVolumes.push((internalOutputVolume / 255) * 32767);

      // (rrowland) 0.0 -> 1.0 linear
      this.emit('volume', inputVolume, outputVolume);
    };

    this.mediaStream.oniceconnectionstatechange = (state: string): void => {
      const level = state === 'failed' ? 'error' : 'debug';
      this._publisher.post(level, 'ice-connection-state', state, null, this);
    };

    this.mediaStream.onicegatheringstatechange = (state: string): void => {
      this._publisher.debug('ice-gathering-state', state, null, this);
    };

    this.mediaStream.onsignalingstatechange = (state: string): void => {
      this._publisher.debug('signaling-state', state, null, this);
    };

    this.mediaStream.ondisconnect = (msg: string): void => {
      this._log.info(msg);
      this._publisher.warn('network-quality-warning-raised', 'ice-connectivity-lost', {
        message: msg,
      }, this);
      this.emit('warning', 'ice-connectivity-lost');
    };

    this.mediaStream.onreconnect = (msg: string): void => {
      this._log.info(msg);
      this._publisher.info('network-quality-warning-cleared', 'ice-connectivity-lost', {
        message: msg,
      }, this);
      this.emit('warning-cleared', 'ice-connectivity-lost');
    };

    this.mediaStream.onerror = (e: any): void => {
      const error: Connection.Error = {
        code: e.info.code,
        connection: this,
        info: e.info,
        message: e.info.message || 'Error with mediastream',
      };

      if (e.disconnect === true) {
        this._disconnect(error.code, error.message);
      }

      this._log.error('Received an error from MediaStream:', e);
      this.emit('error', error);
    };

    this.mediaStream.onopen = () => {
      // NOTE(mroberts): While this may have been happening in previous
      // versions of Chrome, since Chrome 45 we have seen the
      // PeerConnection's onsignalingstatechange handler invoked multiple
      // times in the same signalingState 'stable'. When this happens, we
      // invoke this onopen function. If we invoke it twice without checking
      // for _state 'open', we'd accidentally close the PeerConnection.
      //
      // See <https://code.google.com/p/webrtc/issues/detail?id=4996>.
      if (this._state === Connection.State.Connected || this._state === Connection.State.Reconnecting) {
        return;
      } else if (this._state === Connection.State.Ringing || this._state === Connection.State.Connecting) {
        this.mute(false);
        this._maybeTransitionToOpen();
      } else {
        // call was probably canceled sometime before this
        this.mediaStream.close(STATE_MESSAGES.CANCELLED);
      }
    };

    this.mediaStream.onclose = (reason?: any) => {
      if (this.options.shouldPlayDisconnect && this.options.shouldPlayDisconnect()) {
        this._soundcache.get(Device.SoundName.Disconnect).play();
      }

      monitor.disable();
      this._stopIceRestarts();
      this._publishMetrics();
      this._cleanupEventListeners();

      this._setState(Connection.State.Disconnected, this, reason);
    };

    // temporary call sid to be used for outgoing calls
    this.outboundConnectionId = generateTempCallSid();

    this.pstream = config.pstream;
    this.pstream.on('cancel', this._onCancel);
    this.pstream.on('ringing', this._onRinging);

    // When websocket gets disconnected
    // There's no way to retry this session so we disconnect
<<<<<<< HEAD
    this.pstream.on('offline', this._disconnect.bind(this, STATE_MESSAGES.WEBSOCKET_CLOSED));
=======
    this.pstream.on('transportClosed', this._disconnect.bind(this));
>>>>>>> 5d95ea45

    this.on('error', error => {
      this._publisher.error('connection', 'error', {
        code: error.code, message: error.message,
      }, this);

      if (this.pstream && this.pstream.status === 'disconnected') {
        this._cleanupEventListeners();
      }
    });
  }

  /**
   * Get the real CallSid. Returns null if not present or is a temporary call sid.
   * @deprecated
   * @private
   */
  _getRealCallSid(): string | null {
    this._log.warn('_getRealCallSid is deprecated and will be removed in 2.0.');
    return /^TJ/.test(this.parameters.CallSid) ? null : this.parameters.CallSid;
  }

  /**
   * Get the temporary CallSid.
   * @deprecated
   * @private
   */
  _getTempCallSid(): string | undefined {
    this._log.warn('_getTempCallSid is deprecated and will be removed in 2.0. \
                    Please use outboundConnectionId instead.');
    return this.outboundConnectionId;
  }

  /**
   * Set the audio input tracks from a given stream.
   * @param stream
   * @private
   */
  _setInputTracksFromStream(stream: MediaStream | null): Promise<void> {
    return this.mediaStream.setInputTracksFromStream(stream);
  }

  /**
   * Set the audio output sink IDs.
   * @param sinkIds
   * @private
   */
  _setSinkIds(sinkIds: string[]): Promise<void> {
    return this.mediaStream._setSinkIds(sinkIds);
  }

  /**
   * Accept the incoming {@link Connection}.
   * @param [audioConstraints]
   */
  accept(audioConstraints?: MediaTrackConstraints | boolean): void;
  /**
   * @deprecated - Set a handler for the {@link acceptEvent}
   * @param handler
   */
  accept(handler: (connection: this) => void): void;
  accept(handlerOrConstraints?: ((connection: this) => void) | MediaTrackConstraints | boolean): void {
    if (typeof handlerOrConstraints === 'function') {
      this._addHandler('accept', handlerOrConstraints);
      return;
    }

    if (this._state !== Connection.State.Pending) {
      return;
    }

    const audioConstraints = handlerOrConstraints || this.options.audioConstraints;
    this._setState(Connection.State.Connecting);

    const connect = () => {
      if (this._state !== Connection.State.Connecting) {
        // call must have been canceled
        this._cleanupEventListeners();
        this.mediaStream.close(STATE_MESSAGES.CANCELLED);
        return;
      }

      const onLocalAnswer = (pc: RTCPeerConnection) => {
        this._publisher.info('connection', 'accepted-by-local', null, this);
        this._monitor.enable(pc);
      };

      const onRemoteAnswer = (pc: RTCPeerConnection) => {
        this._publisher.info('connection', 'accepted-by-remote', null, this);
        this._monitor.enable(pc);
      };

      const sinkIds = typeof this.options.getSinkIds === 'function' && this.options.getSinkIds();
      if (Array.isArray(sinkIds)) {
        this.mediaStream._setSinkIds(sinkIds).catch(() => {
          // (rrowland) We don't want this to throw to console since the customer
          // can't control this. This will most commonly be rejected on browsers
          // that don't support setting sink IDs.
        });
      }

      this.pstream.addListener('hangup', this._onHangup);

      if (this._direction === Connection.CallDirection.Incoming) {
        this._isAnswered = true;
        this.mediaStream.answerIncomingCall(this.parameters.CallSid, this.options.offerSdp,
          this.options.rtcConstraints, this.options.rtcConfiguration, onLocalAnswer);
      } else {
        const params = Array.from(this.customParameters.entries()).map(pair =>
         `${encodeURIComponent(pair[0])}=${encodeURIComponent(pair[1])}`).join('&');
        this.pstream.once('answer', this._onAnswer.bind(this));

        this._publisher.info('connection', 'outgoing', null, this);

        this.mediaStream.makeOutgoingCall(this.pstream.token, params, this.outboundConnectionId,
          this.options.rtcConstraints, this.options.rtcConfiguration, onRemoteAnswer);
      }
    };

    if (this.options.beforeAccept) {
      this.options.beforeAccept(this);
    }

    const inputStream = typeof this.options.getInputStream === 'function' && this.options.getInputStream();

    const promise = inputStream
      ? this.mediaStream.setInputTracksFromStream(inputStream)
      : this.mediaStream.openWithConstraints(audioConstraints);

    promise.then(() => {
      this._publisher.info('get-user-media', 'succeeded', {
        data: { audioConstraints },
      }, this);

      connect();
    }, (error: Record<string, any>) => {
      let message;
      let code;

      if (error.code && error.code === 31208
        || error.name && error.name === 'PermissionDeniedError') {
        code = 31208;
        message = 'User denied access to microphone, or the web browser did not allow microphone '
          + 'access at this address.';
        this._publisher.error('get-user-media', 'denied', {
          data: {
            audioConstraints,
            error,
          },
        }, this);
      } else {
        code = 31201;
        message = `Error occurred while accessing microphone: ${error.name}${error.message
          ? ` (${error.message})`
          : ''}`;

        this._publisher.error('get-user-media', 'failed', {
          data: {
            audioConstraints,
            error,
          },
        }, this);
      }

      this._disconnect(code, message);
      this.emit('error', { code, message });
    });
  }

  /**
   * @deprecated - Ignore the incoming {@link Connection}.
   */
  cancel(): void;
  /**
   * @deprecated - Set a handler for the {@link cancelEvent}
   */
  cancel(handler: () => void): void;
  cancel(handler?: () => void): void {
    this._log.warn('.cancel() is deprecated. Please use .ignore() instead.');

    if (handler) {
      this.ignore(handler);
    } else {
      this.ignore();
    }
  }

  /**
   * Disconnect from the {@link Connection}.
   */
  disconnect(): void;
  /**
   * @deprecated - Set a handler for the {@link disconnectEvent}
   */
  disconnect(handler: (connection: this) => void): void;
  disconnect(handler?: (connection: this) => void): void {
    if (typeof handler === 'function') {
      this._addHandler(Connection.State.Disconnected, handler);
      return;
    }
    this._publisher.info('connection', 'disconnect-called', null, this);
    this._disconnect();
  }

  /**
   * @deprecated - Set a handler for the {@link errorEvent}
   */
  error(handler: (error: Connection.Error) => void): void {
    if (typeof handler === 'function') {
      this._addHandler('error', handler);
    }
  }

  /**
   * Get the local MediaStream, if set.
   */
  getLocalStream(): MediaStream | undefined {
    return this.mediaStream && this.mediaStream.stream;
  }

  /**
   * Get the remote MediaStream, if set.
   */
  getRemoteStream(): MediaStream | undefined {
    return this.mediaStream && this.mediaStream._remoteStream;
  }

  /**
   * Ignore the incoming {@link Connection}.
   */
  ignore(): void;
  /**
   * @deprecated - Set a handler for the {@link cancelEvent}
   */
  ignore(handler: () => void): void;
  ignore(handler?: () => void): void {
    if (typeof handler === 'function') {
      this._addHandler('cancel', handler);
      return;
    }

    if (this._state !== Connection.State.Pending) {
      return;
    }

    this._setState(Connection.State.Disconnected, this, STATE_MESSAGES.CANCELLED);
    this.emit('cancel');
    this.mediaStream.ignore(this.parameters.CallSid);
    this._publisher.info('connection', 'ignored-by-local', null, this);
  }

  /**
   * Check if connection is muted
   */
  isMuted(): boolean {
    return this.mediaStream.isMuted;
  }

  /**
   * Mute incoming audio.
   * @param shouldMute - Whether the incoming audio should be muted. Defaults to true.
   */
  mute(shouldMute?: boolean): void;
  /**
   * @deprecated - Set a handler for the {@link muteEvent}
   */
  mute(handler: (isMuted: boolean, connection: this) => void): void;
  mute(shouldMute: boolean | ((isMuted: boolean, connection: this) => void) = true): void {
    if (typeof shouldMute === 'function') {
      this._addHandler('mute', shouldMute);
      return;
    }

    const wasMuted = this.mediaStream.isMuted;
    this.mediaStream.mute(shouldMute);

    const isMuted = this.mediaStream.isMuted;
    if (wasMuted !== isMuted) {
      this._publisher.info('connection', isMuted ? 'muted' : 'unmuted', null, this);
      this.emit('mute', isMuted, this);
    }
  }

  /**
   * Post an event to Endpoint Analytics indicating that the end user
   *   has given call quality feedback. Called without a score, this
   *   will report that the customer declined to give feedback.
   * @param score - The end-user's rating of the call; an
   *   integer 1 through 5. Or undefined if the user declined to give
   *   feedback.
   * @param issue - The primary issue the end user
   *   experienced on the call. Can be: ['one-way-audio', 'choppy-audio',
   *   'dropped-call', 'audio-latency', 'noisy-call', 'echo']
   */
  postFeedback(score?: Connection.FeedbackScore, issue?: Connection.FeedbackIssue): Promise<void> {
    if (typeof score === 'undefined' || score === null) {
      return this._postFeedbackDeclined();
    }

    if (!Object.values(Connection.FeedbackScore).includes(score)) {
      throw new Error(`Feedback score must be one of: ${Object.values(Connection.FeedbackScore)}`);
    }

    if (typeof issue !== 'undefined' && issue !== null && !Object.values(Connection.FeedbackIssue).includes(issue)) {
      throw new Error(`Feedback issue must be one of: ${Object.values(Connection.FeedbackIssue)}`);
    }

    return this._publisher.info('feedback', 'received', {
      issue_name: issue,
      quality_score: score,
    }, this, true);
  }

  /**
   * Reject the incoming {@link Connection}.
   */
  reject(): void;
  /**
   * @deprecated - Set a handler for the {@link rejectEvent}
   */
  reject(handler: () => void): void;
  reject(handler?: () => void): void {
    if (typeof handler === 'function') {
      this._addHandler('reject', handler);
      return;
    }

    if (this._state !== Connection.State.Pending) {
      return;
    }

    const payload = { callsid: this.parameters.CallSid };
    this.pstream.publish('reject', payload);
    this.emit('reject');
    this.mediaStream.reject(this.parameters.CallSid);
    this._publisher.info('connection', 'rejected-by-local', null, this);
  }

  /**
   * Send a string of digits.
   * @param digits
   */
  sendDigits(digits: string): void {
    if (digits.match(/[^0-9*#w]/)) {
      throw new Exception('Illegal character passed into sendDigits');
    }

    const sequence: string[] = [];
    digits.split('').forEach((digit: string) => {
      let dtmf = (digit !== 'w') ? `dtmf${digit}` : '';
      if (dtmf === 'dtmf*') { dtmf = 'dtmfs'; }
      if (dtmf === 'dtmf#') { dtmf = 'dtmfh'; }
      sequence.push(dtmf);
    });

    // Binds soundCache to be used in recursion until all digits have been played.
    (function playNextDigit(soundCache, dialtonePlayer) {
      const digit: string | undefined = sequence.shift();

      if (digit) {
        if (dialtonePlayer) {
          dialtonePlayer.play(digit);
        } else {
          soundCache.get(digit as Device.SoundName).play();
        }
      }

      if (sequence.length) {
        setTimeout(playNextDigit.bind(null, soundCache), 200);
      }
    })(this._soundcache, this.options.dialtonePlayer);

    const dtmfSender = this.mediaStream.getOrCreateDTMFSender();

    function insertDTMF(dtmfs: string[]) {
      if (!dtmfs.length) { return; }
      const dtmf: string | undefined = dtmfs.shift();

      if (dtmf && dtmf.length) {
        dtmfSender.insertDTMF(dtmf, DTMF_TONE_DURATION, DTMF_INTER_TONE_GAP);
      }

      setTimeout(insertDTMF.bind(null, dtmfs), DTMF_PAUSE_DURATION);
    }

    if (dtmfSender) {
      if (!('canInsertDTMF' in dtmfSender) || dtmfSender.canInsertDTMF) {
        this._log.info('Sending digits using RTCDTMFSender');
        // NOTE(mroberts): We can't just map 'w' to ',' since
        // RTCDTMFSender's pause duration is 2 s and Twilio's is more
        // like 500 ms. Instead, we will fudge it with setTimeout.
        insertDTMF(digits.split('w'));
        return;
      }

      this._log.info('RTCDTMFSender cannot insert DTMF');
    }

    // send pstream message to send DTMF
    this._log.info('Sending digits over PStream');

    if (this.pstream !== null && this.pstream.status !== 'disconnected') {
      this.pstream.publish('dtmf', {
        callsid: this.parameters.CallSid,
        dtmf: digits,
      });
    } else {
      const error = {
        code: 31000,
        connection: this,
        message: 'Could not send DTMF: Signaling channel is disconnected',
      };
      this.emit('error', error);
    }
  }

  /**
   * Get the current {@link Connection} state.
   */
  state(): Connection.State {
    return this._state;
  }

  /**
   * String representation of {@link Connection} instance.
   * @private
   */
  toString = () => '[Twilio.Connection instance]';

  /**
   * @deprecated - Unmute the {@link Connection}.
   */
  unmute(): void {
    this._log.warn('.unmute() is deprecated. Please use .mute(false) to unmute a call instead.');
    this.mute(false);
  }

  /**
   * @deprecated - Set a handler for the {@link volumeEvent}
   * @param handler
   */
  volume(handler: (inputVolume: number, outputVolume: number) => void): void {
    if (!window || (!(window as any).AudioContext && !(window as any).webkitAudioContext)) {
      this._log.warn('This browser does not support Connection.volume');
    }

    this._addHandler('volume', handler);
  }

  /**
   * Add a handler for an EventEmitter and emit a deprecation warning on first call.
   * @param eventName - Name of the event
   * @param handler - A handler to call when the event is emitted
   */
  private _addHandler(eventName: string, handler: (...args: any[]) => any): this {
    if (!hasBeenWarnedHandlers) {
      this._log.warn(`Connection callback handlers (accept, cancel, disconnect, error, ignore, mute, reject,
        volume) have been deprecated and will be removed in the next breaking release. Instead, the EventEmitter \
        interface can be used to set event listeners. Example: connection.on('${eventName}', handler)`);
      hasBeenWarnedHandlers = true;
    }

    this.addListener(eventName, handler);
    return this;
  }

  /**
   * Check the volume passed, emitting a warning if one way audio is detected or cleared.
   * @param currentVolume - The current volume for this direction
   * @param streakFieldName - The name of the field on the {@link Connection} object that tracks how many times the
   *   current value has been repeated consecutively.
   * @param lastValueFieldName - The name of the field on the {@link Connection} object that tracks the most recent
   *   volume for this direction
   * @param direction - The directionality of this audio track, either 'input' or 'output'
   * @returns The current streak; how many times in a row the same value has been polled.
   */
  private _checkVolume(currentVolume: number, currentStreak: number,
                       lastValue: number, direction: 'input'|'output'): number {
    const wasWarningRaised: boolean = currentStreak >= 10;
    let newStreak: number = 0;

    if (lastValue === currentVolume) {
      newStreak = currentStreak;
    }

    if (newStreak >= 10) {
      this._emitWarning('audio-level-', `constant-audio-${direction}-level`, 10, newStreak, false);
    } else if (wasWarningRaised) {
      this._emitWarning('audio-level-', `constant-audio-${direction}-level`, 10, newStreak, true);
    }

    return newStreak;
  }

  /**
   * Clean up event listeners.
   */
  private _cleanupEventListeners(): void {
    const cleanup = () => {
      if (!this.pstream) { return; }

      this.pstream.removeListener('answer', this._onAnswer);
      this.pstream.removeListener('cancel', this._onCancel);
      this.pstream.removeListener('hangup', this._onHangup);
      this.pstream.removeListener('ringing', this._onRinging);
    };

    // This is kind of a hack, but it lets us avoid rewriting more code.
    // Basically, there's a sequencing problem with the way PeerConnection raises
    // the
    //
    //   Cannot establish connection. Client is disconnected
    //
    // error in Connection#accept. It calls PeerConnection#onerror, which emits
    // the error event on Connection. An error handler on Connection then calls
    // cleanupEventListeners, but then control returns to Connection#accept. It's
    // at this point that we add a listener for the answer event that never gets
    // removed. setTimeout will allow us to rerun cleanup again, _after_
    // Connection#accept returns.
    cleanup();
    setTimeout(cleanup, 0);
  }

  /**
   * Create the payload wrapper for a batch of metrics to be sent to Insights.
   */
  private _createMetricPayload(): Partial<Record<string, string|boolean>> {
    const payload: Partial<Record<string, string|boolean>> = {
      call_sid: this.parameters.CallSid,
      dscp: !!this.options.dscp,
      sdk_version: C.RELEASE_VERSION,
      selected_region: this.options.selectedRegion,
    };

    if (this.options.gateway) {
      payload.gateway = this.options.gateway;
    }

    if (this.options.region) {
      payload.region = this.options.region;
    }

    payload.direction = this._direction;
    return payload;
  }

  /**
   * Disconnect the {@link Connection}.
   * @param code - Error code
   * @param message - A message explaining why the {@link Connection} is being disconnected.
   * @param wasRemote - Whether the disconnect was triggered locally or remotely.
   */
  private _disconnect(code?: number, message?: string | null, wasRemote?: boolean): void {
    message = typeof message === 'string' ? message : null;
    this._stopIceRestarts();

    if (this._state !== Connection.State.Connected
        && this._state !== Connection.State.Reconnecting
        && this._state !== Connection.State.Connecting
        && this._state !== Connection.State.Ringing) {
      return;
    }

    this._log.info('Disconnecting...');

    // send pstream hangup message
    if (this.pstream !== null && this.pstream.status !== 'disconnected' && this.sendHangup) {
      const callsid: string | undefined = this.parameters.CallSid || this.outboundConnectionId;
      if (callsid) {
        const payload: Partial<Record<string, string>> = { callsid };
        if (message) {
          payload.message = message;
        }
        this.pstream.publish('hangup', payload);
      }
    }

    this._cleanupEventListeners();
    this.mediaStream.close({ code, message });

    if (!wasRemote) {
      this._publisher.info('connection', 'disconnected-by-local', null, this);
    }
  }

  private _emitWarning = (groupPrefix: string, warningName: string, threshold: number,
                          value: number|number[], wasCleared?: boolean): void => {
    const groupSuffix = wasCleared ? '-cleared' : '-raised';
    const groupName = `${groupPrefix}warning${groupSuffix}`;

    // Ignore constant input if the Connection is muted (Expected)
    if (warningName === 'constant-audio-input-level' && this.isMuted()) {
      return;
    }

    let level = wasCleared ? 'info' : 'warning';

    // Avoid throwing false positives as warnings until we refactor volume metrics
    if (warningName === 'constant-audio-output-level') {
      level = 'info';
    }

    const payloadData: Record<string, any> = { threshold };

    if (value) {
      if (value instanceof Array) {
        payloadData.values = value.map((val: any) => {
          if (typeof val === 'number') {
            return Math.round(val * 100) / 100;
          }

          return value;
        });
      } else {
        payloadData.value = value;
      }
    }

    this._publisher.post(level, groupName, warningName, { data: payloadData }, this);

    if (warningName !== 'constant-audio-output-level') {
      const emitName = wasCleared ? 'warning-cleared' : 'warning';
      this.emit(emitName, warningName);
    }
  }

  /**
   * Transition to {@link Connection.State.Open} if criteria is met.
   */
  private _maybeTransitionToOpen(): void {
    if (this.mediaStream && this.mediaStream.status === 'open' && this._isAnswered) {
      this._publisher.info('connection', 'connected', null, this);
      this._setState(Connection.State.Connected, this);
      this.emit('accept', this);
    }
  }

  /**
   * Called when the {@link Connection} is answered.
   * @param payload
   */
  private _onAnswer = (payload: Record<string, any>): void => {
    // answerOnBridge=false will send a 183 which we need to catch in _onRinging when
    // the enableRingingState flag is disabled. In that case, we will receive a 200 after
    // the callee accepts the call firing a second `accept` event if we don't
    // short circuit here.
    if (this._isAnswered) {
      return;
    }

    this._setCallSid(payload);
    this._isAnswered = true;
    this._maybeTransitionToOpen();
  }

  /**
   * Called when the {@link Connection} is cancelled.
   * @param payload
   */
  private _onCancel = (payload: Record<string, any>): void => {
    // (rrowland) Is this check necessary? Verify, and if so move to pstream / VSP module.
    const callsid = payload.callsid;
    if (this.parameters.CallSid === callsid) {
      this._setState(Connection.State.Disconnected, this, STATE_MESSAGES.CANCELLED);
      this.emit('cancel');
      this.pstream.removeListener('cancel', this._onCancel);
    }
  }

  /**
   * Called when the {@link Connection} is hung up.
   * @param payload
   */
  private _onHangup = (payload: Record<string, any>): void => {
    /**
     *  see if callsid passed in message matches either callsid or outbound id
     *  connection should always have either callsid or outbound id
     *  if no callsid passed hangup anyways
     */
    if (payload.callsid && (this.parameters.CallSid || this.outboundConnectionId)) {
      if (payload.callsid !== this.parameters.CallSid
          && payload.callsid !== this.outboundConnectionId) {
        return;
      }
    } else if (payload.callsid) {
      // hangup is for another connection
      return;
    }

    this._log.info('Received HANGUP from gateway');
    const error = {
      code: 31000,
      connection: this,
      message: 'Error sent from gateway in HANGUP',
    };

    if (payload.error) {
      error.code = payload.error.code || error.code;
      error.message = payload.error.message || error.message;

      this._log.error('Received an error from the gateway:', error);
      this.emit('error', error);
    }

    this.sendHangup = false;
    this._publisher.info('connection', 'disconnected-by-remote', null, this);
    this._disconnect(error.code, error.message, true);
    this._cleanupEventListeners();
  }

  /**
   * Called when {@link RTCMonitor} raises a warning where bytesReceived or bytesSent is zero
   */
  private _onIceDisconnected(): void {
    if (this._state === Connection.State.Reconnecting) {
      return;
    }

    this._log.warn('ICE Connection disconnected.');
    this._publisher.info('connection', 'reconnecting', null, this);

    // Stop existing loops if this warning is emitted multiple times
    this._stopIceRestarts();

    this._iceRestartIntervalId = setInterval(() => {
      this.mediaStream.iceRestart().catch((canRetry: boolean) => {
        if (!canRetry) {
          this._log.info('Received hangup from the server. Stopping attempts to restart ICE.');
          this._stopIceRestarts();
        }
      });
    }, ICE_RESTART_INTERVAL);

    this._setState(Connection.State.Reconnecting, this, STATE_MESSAGES.MEDIA_FAILED);
  }

  /**
   * Called when {@link RTCMonitor} clears a warning for bytesReceived or bytesSent
   */
  private _onIceRestored(): void {
    this._log.info('ICE Connection reestablished.');
    this._publisher.info('connection', 'reconnected', null, this);
    this._publisher.warn('connection', 'error', STATE_MESSAGES.MEDIA_FAILED, this);
    this._stopIceRestarts();
    this._setState(Connection.State.Connected, this);
  }

  /**
   * When we get a RINGING signal from PStream, update the {@link Connection} state.
   * @param payload
   */
  private _onRinging = (payload: Record<string, any>): void => {
    this._setCallSid(payload);

    // If we're not in 'connecting' or 'ringing' state, this event was received out of order.
    if (this._state !== Connection.State.Connecting && this._state !== Connection.State.Ringing) {
      return;
    }

    const hasEarlyMedia = !!payload.sdp;
    if (this.options.enableRingingState) {
      this._publisher.info('connection', 'outgoing-ringing', { hasEarlyMedia }, this);
      this._setState(Connection.State.Ringing, this, hasEarlyMedia);
    // answerOnBridge=false will send a 183, which we need to interpret as `answer` when
    // the enableRingingState flag is disabled in order to maintain a non-breaking API from 1.4.24
    } else if (hasEarlyMedia) {
      this._onAnswer(payload);
    }
  }

  /**
   * Called each time RTCMonitor emits a sample.
   * Emits stats event and batches the call stats metrics and sends them to Insights.
   * @param sample
   */
  private _onRTCSample = (sample: RTCSample): void => {
    const callMetrics: Connection.CallMetrics = {
      ...sample,
      audioInputLevel: Math.round(average(this._internalInputVolumes)),
      audioOutputLevel: Math.round(average(this._internalOutputVolumes)),
      inputVolume: this._latestInputVolume,
      outputVolume: this._latestOutputVolume,
    };

    this._internalInputVolumes.splice(0);
    this._internalOutputVolumes.splice(0);
    this._codec = callMetrics.codecName;

    this._metricsSamples.push(callMetrics);
    if (this._metricsSamples.length >= METRICS_BATCH_SIZE) {
      this._publishMetrics();
    }

    this.emit('sample', sample);
  }

  /**
   * Post an event to Endpoint Analytics indicating that the end user
   *   has ignored a request for feedback.
   */
  private _postFeedbackDeclined(): Promise<void> {
    return this._publisher.info('feedback', 'received-none', null, this, true);
  }

  /**
   * Publish the current set of queued metrics samples to Insights.
   */
  private _publishMetrics(): void {
    if (this._metricsSamples.length === 0) {
      return;
    }

    this._publisher.postMetrics(
      'quality-metrics-samples', 'metrics-sample', this._metricsSamples.splice(0), this._createMetricPayload(), this,
    ).catch((e: any) => {
      this._log.warn('Unable to post metrics to Insights. Received error:', e);
    });
  }

  /**
   * Re-emit an RTCMonitor warning as a {@link Connection}.warning or .warning-cleared event.
   * @param warningData
   * @param wasCleared - Whether this is a -cleared or -raised event.
   */
  private _reemitWarning = (warningData: Record<string, any>, wasCleared?: boolean): void => {
    const groupPrefix = /^audio/.test(warningData.name) ?
      'audio-level-' : 'network-quality-';

    const warningPrefix = WARNING_PREFIXES[warningData.threshold.name];
    const warningName = warningPrefix + WARNING_NAMES[warningData.name];

    this._emitWarning(groupPrefix, warningName, warningData.threshold.value,
                      warningData.values || warningData.value, wasCleared);
  }

  /**
   * Re-emit an RTCMonitor warning-cleared as a .warning-cleared event.
   * @param warningData
   */
  private _reemitWarningCleared = (warningData: Record<string, any>): void => {
    this._reemitWarning(warningData, true);
  }

  /**
   * Set the CallSid
   * @param payload
   */
  private _setCallSid(payload: Record<string, string>): void {
    const callSid = payload.callsid;
    if (!callSid) { return; }

    this.parameters.CallSid = callSid;
    this.mediaStream.callSid = callSid;
  }

  /**
   * Set a new state and emit the correct event
   * @param newState
   */
  private _setState(newState: Connection.State, ...eventParams: any[]): void {
    const previousState = this._state;
    const { Connected, Disconnected, Reconnecting, Ringing } = Connection.State;

    if (newState === previousState) {
      return;
    }

    this._state = newState;

    if (newState === Connected && previousState === Reconnecting) {
      this.emit('reconnected', ...eventParams);
    } else if (newState === Connected
      || newState === Disconnected
      || newState === Reconnecting
      || newState === Ringing) {
      this.emit(newState, ...eventParams);
    }
  }

  /**
   * Stop ice restart loop
   */
  private _stopIceRestarts(): void {
    clearInterval(this._iceRestartIntervalId);
  }
}

namespace Connection {
  /**
   * Emitted when the {@link Connection} is accepted.
   * @param connection - The {@link Connection}.
   * @example `connection.on('accept', connection => { })`
   * @event
   */
  declare function acceptEvent(connection: Connection): void;

  /**
   * Emitted when the {@link Connection} is canceled.
   * @example `connection.on('cancel', () => { })`
   * @event
   */
  declare function cancelEvent(): void;

  /**
   * Emitted when the {@link Connection} is disconnected.
   * @param connection - The {@link Connection}.
   * @example `connection.on('disconnected', connection => { })`
   * @event
   */
  declare function disconnectEvent(connection: Connection): void;

  /**
   * Emitted when the {@link Connection} receives an error.
   * @param error
   * @example `connection.on('error', error => { })`
   * @event
   */
  declare function errorEvent(error: Connection.Error): void;

  /**
   * Emitted when the {@link Connection} is muted or unmuted.
   * @param isMuted - Whether the {@link Connection} is muted.
   * @param connection - The {@link Connection}.
   * @example `connection.on('mute', (isMuted, connection) => { })`
   * @event
   */
  declare function muteEvent(isMuted: boolean, connection: Connection): void;

  /**
   * Emitted when the {@link Connection} is rejected.
   * @param connection - The {@link Connection}.
   * @example `connection.on('reject', connection => { })`
   * @event
   */
  declare function rejectEvent(connection: Connection): void;

  /**
   * Emitted on `requestAnimationFrame` (up to 60fps, depending on browser) with
   *   the current input and output volumes, as a percentage of maximum
   *   volume, between -100dB and -30dB. Represented by a floating point
   *   number.
   * @param inputVolume - A floating point number between 0.0 and 1.0 inclusive.
   * @param outputVolume - A floating point number between 0.0 and 1.0 inclusive.
   * @example `connection.on('volume', (inputVolume, outputVolume) => { })`
   * @event
   */
  declare function volumeEvent(inputVolume: number, outputVolume: number): void;

  /**
   * Emitted when the {@link Connection} gets a webrtc sample object.
   * This event is published every second.
   * @param sample
   * @example `connection.on('sample', sample => { })`
   * @event
   */
  declare function sampleEvent(sample: RTCSample): void;

  /**
   * Possible states of the {@link Connection}.
   */
  export enum State {
    /**
     * The {@link Connection} is connected.
     */
    Connected = 'connected',

    /**
     * The {@link Connection} is created and in the process of connecting.
     */
    Connecting = 'connecting',

    /**
     * The {@link Connection} was disconnected.
     */
    Disconnected = 'disconnected',

    /**
     * The {@link Connection} is ready to connect.
     */
    Pending = 'pending',

    /**
     * The {@link Connection} is in the process of reconnecting
     */
    Reconnecting = 'reconnecting',

    /**
     * The call is ringing
     */
    Ringing = 'ringing',
  }

  /**
   * Different issues that may have been experienced during a call, that can be
   * reported to Twilio Insights via {@link Connection}.postFeedback().
   */
  export enum FeedbackIssue {
    AudioLatency = 'audio-latency',
    ChoppyAudio = 'choppy-audio',
    DroppedCall = 'dropped-call',
    Echo = 'echo',
    NoisyCall = 'noisy-call',
    OneWayAudio = 'one-way-audio',
  }

  /**
   * A rating of call quality experienced during a call, to be reported to Twilio Insights
   * via {@link Connection}.postFeedback().
   */
  export enum FeedbackScore {
    One = 1,
    Two,
    Three,
    Four,
    Five,
  }

  /**
   * The directionality of the {@link Connection}, whether incoming or outgoing.
   */
  export enum CallDirection {
    Incoming = 'INCOMING',
    Outgoing = 'OUTGOING',
  }

  /**
   * Valid audio codecs to use for the media connection.
   */
  export enum Codec {
    Opus = 'opus',
    PCMU = 'pcmu',
  }

  /**
   * The error format used by errors emitted from {@link Connection}.
   */
  export interface Error {
    /**
     * Error code
     */
    code: number;

    /**
     * Reference to the {@link Connection}
     */
    connection: Connection;

    /**
     * The info object from rtc/peerconnection. May contain code and message (duplicated here).
     */
    info: { code?: number, message?: string };

    /**
     * Error message
     */
    message: string;
  }

  /**
   * Mandatory config options to be passed to the {@link Connection} constructor.
   * @private
   */
  export interface Config {
    /**
     * An AudioHelper instance to be used for input/output devices.
     */
    audioHelper: IAudioHelper;

    /**
     * A method to use for getUserMedia.
     */
    getUserMedia: (constraints: MediaStreamConstraints) => Promise<MediaStream>;

    /**
     * Whether or not the browser uses unified-plan SDP by default.
     */
    isUnifiedPlanDefault: boolean;

    /**
     * The PStream instance to use for Twilio call signaling.
     */
    pstream: IPStream;

    /**
     * An EventPublisher instance to use for publishing events
     */
    publisher: IPublisher;

    /**
     * A Map of Sounds to play.
     */
    soundcache: Map<Device.SoundName, ISound>;
  }

  /**
   * Options to be passed to the {@link Connection} constructor.
   * @private
   */
  export interface Options {
    /**
     * Audio Constraints to pass to getUserMedia when making or accepting a Call.
     * This is placed directly under `audio` of the MediaStreamConstraints object.
     */
    audioConstraints?: MediaTrackConstraints | boolean;

    /**
     * A method to call before Connection.accept is processed.
     */
    beforeAccept?: (connection: Connection) => void;

    /**
     * Custom format context parameters associated with this call.
     */
    callParameters?: Record<string, string>;

    /**
     * An ordered array of codec names, from most to least preferred.
     */
    codecPreferences?: Codec[];

    /**
     * Whether to enable debug level logging.
     */
    debug?: boolean;

    /**
     * A DialTone player, to play mock DTMF sounds.
     */
    dialtonePlayer?: DialtonePlayer;

    /**
     * Whether or not to enable DSCP.
     */
    dscp?: boolean;

    /**
     * Whether the ringing state should be enabled.
     */
    enableRingingState?: boolean;

    /**
     * The gateway currently connected to.
     */
    gateway?: string;

    /**
     * A method that returns the current input MediaStream set on {@link Device}.
     */
    getInputStream?: () => MediaStream;

    /**
     * A method that returns the current SinkIDs set on {@link Device}.
     */
    getSinkIds?: () => string[];

    /**
     * Custom MediaStream (PeerConnection) constructor. Overrides mediaStreamFactory (deprecated).
     */
    MediaStream?: IPeerConnection;

    /**
     * Custom MediaStream (PeerConnection) constructor (deprecated)
     */
    mediaStreamFactory?: IPeerConnection;

    /**
     * The offer SDP, if this is an incoming call.
     */
    offerSdp?: string | null;

    /**
     * The Region currently connected to.
     */
    region?: Region;

    /**
     * An RTCConfiguration to pass to the RTCPeerConnection constructor.
     */
    rtcConfiguration?: RTCConfiguration;

    /**
     * RTC Constraints to pass to getUserMedia when making or accepting a Call.
     * The format of this object depends on browser.
     */
    rtcConstraints?: MediaStreamConstraints;

    /**
     * An override for the RTCMonitor dependency.
     */
    RTCMonitor?: new () => RTCMonitor;

    /**
     * The region passed to {@link Device} on setup.
     */
    selectedRegion?: string;

    /**
     * Whether the disconnect sound should be played.
     */
    shouldPlayDisconnect?: () => boolean;

    /**
     * TwiML params for the call. May be set for either outgoing or incoming calls.
     */
    twimlParams?: Record<string, any>;

    /**
     * Whether to enable warn level logging.
     */
    warnings?: boolean;
  }

  /**
   * Call metrics published to Insight Metrics.
   * This include rtc samples and audio information.
   * @private
   */
  export interface CallMetrics extends RTCSample {
    /**
     * Audio input level between 0 and 32767, representing -100 to -30 dB.
     */
    audioInputLevel: number;

    /**
     * Audio output level between 0 and 32767, representing -100 to -30 dB.
     */
    audioOutputLevel: number;
    /**
     * Percentage of maximum volume, between 0.0 to 1.0, representing -100 to -30 dB.
     */
    inputVolume: number;

    /**
     * Percentage of maximum volume, between 0.0 to 1.0, representing -100 to -30 dB.
     */
    outputVolume: number;
  }
}

function generateTempCallSid() {
  return 'TJSxxxxxxxx-xxxx-4xxx-yxxx-xxxxxxxxxxxx'.replace(/[xy]/g, c => {
    /* tslint:disable:no-bitwise */
    const r = Math.random() * 16 | 0;
    const v = c === 'x' ? r : (r & 0x3 | 0x8);
    /* tslint:enable:no-bitwise */
    return v.toString(16);
  });
}

export default Connection;<|MERGE_RESOLUTION|>--- conflicted
+++ resolved
@@ -419,11 +419,7 @@
 
     // When websocket gets disconnected
     // There's no way to retry this session so we disconnect
-<<<<<<< HEAD
-    this.pstream.on('offline', this._disconnect.bind(this, STATE_MESSAGES.WEBSOCKET_CLOSED));
-=======
-    this.pstream.on('transportClosed', this._disconnect.bind(this));
->>>>>>> 5d95ea45
+    this.pstream.on('transportClosed', this._disconnect.bind(this, STATE_MESSAGES.WEBSOCKET_CLOSED));
 
     this.on('error', error => {
       this._publisher.error('connection', 'error', {
