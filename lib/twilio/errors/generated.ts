/* tslint:disable max-classes-per-file max-line-length */
/**
 * @module Voice
 * @publicapi
 * @internal
 */

/**
 * This is a generated file. Any modifications here will be overwritten. See scripts/errors.js.
 */
import TwilioError from './twilioError';
export { TwilioError };

// TypeScript doesn't allow extending Error so we need to run constructor logic on every one of these
// individually. Ideally this logic would be run in a constructor on a TwilioError class but
// due to this limitation TwilioError is an interface.
// https://github.com/Microsoft/TypeScript/wiki/Breaking-Changes
function construct(context: TwilioError, messageOrError?: string | Error, originalError?: Error) {
  if (typeof messageOrError === 'string') {
    context.message = messageOrError;
    if (originalError instanceof Error) {
      context.originalError = originalError;
    }
  } else if (messageOrError instanceof Error) {
    context.originalError = messageOrError;
  }
}

export namespace AuthorizationErrors {
  export class AccessTokenExpired extends Error implements TwilioError {
    causes: string[] = [];
    code: number = 20104;
    description: string = 'Access token expired or expiration date invalid';
    explanation: string = 'The Access Token provided to the Twilio API has expired, the expiration time specified in the token was invalid, or the expiration time specified was too far in the future';
    solutions: string[] = [];

    constructor();
    constructor(message: string);
    constructor(originalError: Error);
    constructor(message: string, originalError?: Error);
    constructor(messageOrError?: string | Error, originalError?: Error) {
      super('');
      Object.setPrototypeOf(this, AuthorizationErrors.AccessTokenExpired.prototype);
      construct(this, messageOrError, originalError);
    }
  }
}

export namespace ClientErrors {
  export class BadRequest extends Error implements TwilioError {
    causes: string[] = [];
    code: number = 31400;
    description: string = 'Bad Request (HTTP/SIP)';
    explanation: string = 'The request could not be understood due to malformed syntax.';
    solutions: string[] = [];

    constructor();
    constructor(message: string);
    constructor(originalError: Error);
    constructor(message: string, originalError?: Error);
    constructor(messageOrError?: string | Error, originalError?: Error) {
      super('');
      Object.setPrototypeOf(this, ClientErrors.BadRequest.prototype);
      construct(this, messageOrError, originalError);
    }
  }
}

export namespace GeneralErrors {
  export class UnknownError extends Error implements TwilioError {
    causes: string[] = [];
    code: number = 31000;
    description: string = 'Unknown Error';
<<<<<<< HEAD
    explanation: string = 'We received an unexpected error code. See error details for more information.';
=======
    explanation: string = 'An unknown error has occurred. See error details for more information.';
>>>>>>> d76d2ccb
    solutions: string[] = [];

    constructor();
    constructor(message: string);
    constructor(originalError: Error);
    constructor(message: string, originalError?: Error);
    constructor(messageOrError?: string | Error, originalError?: Error) {
      super('');
      Object.setPrototypeOf(this, GeneralErrors.UnknownError.prototype);
      construct(this, messageOrError, originalError);
    }
  }
}

export namespace SignalingErrors {
  export class ConnectionDisconnected extends Error implements TwilioError {
    causes: string[] = [
      'The device running your application lost its Internet connection.',
    ];
    code: number = 53001;
    description: string = 'Signaling connection disconnected';
    explanation: string = 'Raised whenever the signaling connection is unexpectedly disconnected.';
    solutions: string[] = [
      'Ensure the device running your application has access to a stable Internet connection.',
    ];

    constructor();
    constructor(message: string);
    constructor(originalError: Error);
    constructor(message: string, originalError?: Error);
    constructor(messageOrError?: string | Error, originalError?: Error) {
      super('');
      Object.setPrototypeOf(this, SignalingErrors.ConnectionDisconnected.prototype);
      construct(this, messageOrError, originalError);
    }
  }
}

export namespace MediaErrors {
  export class ConnectionError extends Error implements TwilioError {
<<<<<<< HEAD
    causes: string[] = [
      'The Client was unable to establish a media connection.',
      'A media connection which was active failed liveliness checks.',
    ];
    code: number = 53405;
    description: string = 'Media connection failed';
    explanation: string = 'Raised by the Client or Server whenever a media connection fails.';
    solutions: string[] = [
      'If the problem persists, try connecting to another region.',
      'Check your Client\'s network connectivity.',
      'If you\'ve provided custom ICE Servers then ensure that the URLs and credentials are valid.',
    ];

    constructor();
    constructor(message: string);
    constructor(originalError: Error);
    constructor(message: string, originalError?: Error);
    constructor(messageOrError?: string | Error, originalError?: Error) {
      super('');
      Object.setPrototypeOf(this, MediaErrors.ConnectionError.prototype);
      construct(this, messageOrError, originalError);
    }
  }

  export class UserMediaDenied extends Error implements TwilioError {
    causes: string[] = [
      'The user denied the request for user media manually.',
      'The browser applied a custom policy that auto-denies media requests.',
      'The browser remembered the user\'s previous choice to deny media requests from this page.',
=======
    causes: string[] = [
      'The Client was unable to establish a media connection.',
      'A media connection which was active failed liveliness checks.',
>>>>>>> d76d2ccb
    ];
    code: number = 53405;
    description: string = 'Media connection failed';
    explanation: string = 'Raised by the Client or Server whenever a media connection fails.';
    solutions: string[] = [
<<<<<<< HEAD
      'Accept the request for user media.',
      'Navigate to your browser\'s privacy settings and change the policy to ask for permission, or add this site to the whitelist.',
      'Navigate to your browser\'s preferences and change or delete the media rules for the affected page.',
=======
      'If the problem persists, try connecting to another region.',
      'Check your Client\'s network connectivity.',
      'If you\'ve provided custom ICE Servers then ensure that the URLs and credentials are valid.',
>>>>>>> d76d2ccb
    ];

    constructor();
    constructor(message: string);
    constructor(originalError: Error);
    constructor(message: string, originalError?: Error);
    constructor(messageOrError?: string | Error, originalError?: Error) {
      super('');
      Object.setPrototypeOf(this, MediaErrors.ConnectionError.prototype);
      construct(this, messageOrError, originalError);
    }
  }

  export class UserMediaFailed extends Error implements TwilioError {
    causes: string[] = [
      'No input audio devices are available.',
      'No input audio devices that match the passed constraints are available.',
      'A hardware or driver failure has occurred.',
    ];
    code: number = 53407;
    description: string = 'An error occurred while trying to access user media';
    explanation: string = 'Raised when the user media request is allowed but we still fail to get an input audio stream.';
    solutions: string[] = [
      'Add an input device such as a microphone to the computer.',
      'Loosen any passed in audio constraints so that the device you\'re trying to connect is found.',
      'Follow recommended hardware troubleshooting steps for your device and/or operating system.',
    ];

    constructor();
    constructor(message: string);
    constructor(originalError: Error);
    constructor(message: string, originalError?: Error);
    constructor(messageOrError?: string | Error, originalError?: Error) {
      super('');
      Object.setPrototypeOf(this, MediaErrors.UserMediaFailed.prototype);
      construct(this, messageOrError, originalError);
    }
  }
}

export const errorsByCode: ReadonlyMap<number, any> = new Map([
  [ 20104, AuthorizationErrors.AccessTokenExpired ],
  [ 31400, ClientErrors.BadRequest ],
  [ 31000, GeneralErrors.UnknownError ],
  [ 53001, SignalingErrors.ConnectionDisconnected ],
  [ 53405, MediaErrors.ConnectionError ],
<<<<<<< HEAD
  [ 53406, MediaErrors.UserMediaDenied ],
  [ 53407, MediaErrors.UserMediaFailed ],
=======
>>>>>>> d76d2ccb
]);

Object.freeze(errorsByCode);<|MERGE_RESOLUTION|>--- conflicted
+++ resolved
@@ -71,11 +71,7 @@
     causes: string[] = [];
     code: number = 31000;
     description: string = 'Unknown Error';
-<<<<<<< HEAD
-    explanation: string = 'We received an unexpected error code. See error details for more information.';
-=======
     explanation: string = 'An unknown error has occurred. See error details for more information.';
->>>>>>> d76d2ccb
     solutions: string[] = [];
 
     constructor();
@@ -116,7 +112,6 @@
 
 export namespace MediaErrors {
   export class ConnectionError extends Error implements TwilioError {
-<<<<<<< HEAD
     causes: string[] = [
       'The Client was unable to establish a media connection.',
       'A media connection which was active failed liveliness checks.',
@@ -140,69 +135,6 @@
       construct(this, messageOrError, originalError);
     }
   }
-
-  export class UserMediaDenied extends Error implements TwilioError {
-    causes: string[] = [
-      'The user denied the request for user media manually.',
-      'The browser applied a custom policy that auto-denies media requests.',
-      'The browser remembered the user\'s previous choice to deny media requests from this page.',
-=======
-    causes: string[] = [
-      'The Client was unable to establish a media connection.',
-      'A media connection which was active failed liveliness checks.',
->>>>>>> d76d2ccb
-    ];
-    code: number = 53405;
-    description: string = 'Media connection failed';
-    explanation: string = 'Raised by the Client or Server whenever a media connection fails.';
-    solutions: string[] = [
-<<<<<<< HEAD
-      'Accept the request for user media.',
-      'Navigate to your browser\'s privacy settings and change the policy to ask for permission, or add this site to the whitelist.',
-      'Navigate to your browser\'s preferences and change or delete the media rules for the affected page.',
-=======
-      'If the problem persists, try connecting to another region.',
-      'Check your Client\'s network connectivity.',
-      'If you\'ve provided custom ICE Servers then ensure that the URLs and credentials are valid.',
->>>>>>> d76d2ccb
-    ];
-
-    constructor();
-    constructor(message: string);
-    constructor(originalError: Error);
-    constructor(message: string, originalError?: Error);
-    constructor(messageOrError?: string | Error, originalError?: Error) {
-      super('');
-      Object.setPrototypeOf(this, MediaErrors.ConnectionError.prototype);
-      construct(this, messageOrError, originalError);
-    }
-  }
-
-  export class UserMediaFailed extends Error implements TwilioError {
-    causes: string[] = [
-      'No input audio devices are available.',
-      'No input audio devices that match the passed constraints are available.',
-      'A hardware or driver failure has occurred.',
-    ];
-    code: number = 53407;
-    description: string = 'An error occurred while trying to access user media';
-    explanation: string = 'Raised when the user media request is allowed but we still fail to get an input audio stream.';
-    solutions: string[] = [
-      'Add an input device such as a microphone to the computer.',
-      'Loosen any passed in audio constraints so that the device you\'re trying to connect is found.',
-      'Follow recommended hardware troubleshooting steps for your device and/or operating system.',
-    ];
-
-    constructor();
-    constructor(message: string);
-    constructor(originalError: Error);
-    constructor(message: string, originalError?: Error);
-    constructor(messageOrError?: string | Error, originalError?: Error) {
-      super('');
-      Object.setPrototypeOf(this, MediaErrors.UserMediaFailed.prototype);
-      construct(this, messageOrError, originalError);
-    }
-  }
 }
 
 export const errorsByCode: ReadonlyMap<number, any> = new Map([
@@ -211,11 +143,6 @@
   [ 31000, GeneralErrors.UnknownError ],
   [ 53001, SignalingErrors.ConnectionDisconnected ],
   [ 53405, MediaErrors.ConnectionError ],
-<<<<<<< HEAD
-  [ 53406, MediaErrors.UserMediaDenied ],
-  [ 53407, MediaErrors.UserMediaFailed ],
-=======
->>>>>>> d76d2ccb
 ]);
 
 Object.freeze(errorsByCode);