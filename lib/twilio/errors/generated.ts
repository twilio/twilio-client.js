--- conflicted
+++ resolved
@@ -26,12 +26,6 @@
   }
 }
 
-<<<<<<< HEAD
-export namespace SignalingErrors {
-  export class ConnectionDisconnected extends Error implements TwilioError {
-    causes: string[] = [
-      'The device running your application lost its Internet connection.'
-=======
 export namespace AuthorizationErrors {
   export class AccessTokenExpired extends Error implements TwilioError {
     causes: string[] = [];
@@ -96,17 +90,12 @@
   export class ConnectionDisconnected extends Error implements TwilioError {
     causes: string[] = [
       'The device running your application lost its Internet connection.',
->>>>>>> 3fe10cca
     ];
     code: number = 53001;
     description: string = 'Signaling connection disconnected';
     explanation: string = 'Raised whenever the signaling connection is unexpectedly disconnected.';
     solutions: string[] = [
-<<<<<<< HEAD
-      'Ensure the device running your application has access to a stable Internet connection.'
-=======
       'Ensure the device running your application has access to a stable Internet connection.',
->>>>>>> 3fe10cca
     ];
 
     constructor();
@@ -201,10 +190,6 @@
 }
 
 export const errorsByCode: ReadonlyMap<number, any> = new Map([
-<<<<<<< HEAD
-  [ 53001, SignalingErrors.ConnectionDisconnected ],
-  [ 53406, MediaErrors.UserMediaDenied ]
-=======
   [ 20104, AuthorizationErrors.AccessTokenExpired ],
   [ 31400, ClientErrors.BadRequest ],
   [ 31000, GeneralErrors.UnknownError ],
@@ -212,7 +197,6 @@
   [ 53405, MediaErrors.ConnectionError ],
   [ 53406, MediaErrors.UserMediaDenied ],
   [ 53407, MediaErrors.UserMediaFailed ],
->>>>>>> 3fe10cca
 ]);
 
 Object.freeze(errorsByCode);