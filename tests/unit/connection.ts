--- conflicted
+++ resolved
@@ -1477,11 +1477,8 @@
             code: 53405,
             message: 'Media connection failed.'
           });
-<<<<<<< HEAD
-=======
           const rVal = callback.firstCall.args[0];
           assert.equal(rVal.twilioError.code, 53405);
->>>>>>> d76d2ccb
         });
       });
       it('should change status to reconnecting', () => {
