--- conflicted
+++ resolved
@@ -882,11 +882,7 @@
     });
 
     describe('mediaStream.onerror', () => {
-<<<<<<< HEAD
       const baseError = { info: { code: 123, message: 'foo', twilioError: 'bar' } };
-=======
-      const baseError = { info: { code: 123, message: 'foo' }, twilioError: 'bar' };
->>>>>>> d76d2ccb
 
       it('should emit an error event', (done) => {
         conn.on('error', (error) => {
@@ -1481,11 +1477,8 @@
             code: 53405,
             message: 'Media connection failed.'
           });
-<<<<<<< HEAD
-=======
           const rVal = callback.firstCall.args[0];
           assert.equal(rVal.twilioError.code, 53405);
->>>>>>> d76d2ccb
         });
       });
       it('should change status to reconnecting', () => {
