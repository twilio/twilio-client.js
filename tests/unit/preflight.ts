import Connection from '../../lib/twilio/connection';
import { PreflightTest } from '../../lib/twilio/preflight/preflight';
import { EventEmitter } from 'events';
import { SinonFakeTimers } from 'sinon';
import * as assert from 'assert';
import * as sinon from 'sinon';
import { inherits } from 'util';
import RTCSample from '../../lib/twilio/rtc/sample';

describe('PreflightTest', () => {
  const CALL_SID = 'foo-bar';

  let clock: SinonFakeTimers;
  let connection: any;
  let connectionContext: any;
  let device: any;
  let deviceFactory: any;
  let deviceContext: any;
  let rtcIceCandidates: any;
  let options: any;
  let monitor: any;
  let testSamples: any;
  let edgeStub: any;
  let wait: any;

  const getDeviceFactory = (context: any) => {
    const factory = function(this: any, token: string, options: PreflightTest.Options) {
      Object.assign(this, context);
      if (token) {
        this.setup(token, options);
      }
      device = this;
    };
    inherits(factory, EventEmitter);
    return factory;
  };

  const getTestSamples = () => {
    const totalSampleCount = 15;
    const samples = [];
    let total = 0;

    for (let i = 0; i < totalSampleCount; i++) {
      const val = i+1;
      total += val;
      samples.push({
        mos: val,
        jitter: val,
        rtt: val,
        totals: {
          foo: total
        }
      });
    }

    return samples;
  };

  beforeEach(() => {
    clock = sinon.useFakeTimers();

    wait = () => new Promise(r => {
      setTimeout(r, 1);
      clock.tick(1);
    });

    monitor = new EventEmitter();
    monitor._thresholds = {
      audioInputLevel: { maxDuration: 10 },
      audioOutputLevel: { maxDuration: 10 }
    };

    const outputs = new Map();
    outputs.set('default', { audio: {} })
    connectionContext = {
      _monitor: monitor,
      mediaStream: {
        callSid: CALL_SID,
        _masterAudio: {},
        _fallbackOnAddTrack: () => {},
        version: { pc: {} },
        onpcconnectionstatechange: sinon.stub(),
        oniceconnectionstatechange: sinon.stub(),
        ondtlstransportstatechange: sinon.stub(),
        outputs,
      }
    };
    connection = new EventEmitter();
    Object.assign(connection, connectionContext);

    deviceContext = {
      audio: {
        disconnect: sinon.stub(),
        outgoing: sinon.stub(),
      },
      setup: sinon.stub(),
      connect: sinon.stub().returns(connection),
      destroy: sinon.stub(),
      disconnectAll: sinon.stub(),
      region: sinon.stub().returns('foobar-region'),
      edge: null,
    };
    edgeStub = sinon.stub().returns('foobar-edge');
    sinon.stub(deviceContext, 'edge').get(edgeStub);
    deviceFactory = getDeviceFactory(deviceContext);
    rtcIceCandidates = {
      iceCandidates: ['foo', 'bar'],
      selectedIceCandidatePair: {
        localCandidate: { candidateType: 'host' },
        remoteCandidate: { candidateType: 'host' },
      }
    };

    options = {
      deviceFactory,
      getRTCIceCandidates: () => Promise.resolve(rtcIceCandidates),
    };

    testSamples = getTestSamples();
  });

  afterEach(() => {
    clock.restore();
  });

  describe('constructor', () => {
    it('should pass defaults to device', () => {
      const preflight = new PreflightTest('foo', options);
      sinon.assert.calledWith(deviceContext.setup, 'foo', {
        codecPreferences: [Connection.Codec.PCMU, Connection.Codec.Opus],
        debug: false,
        edge: 'roaming',
        fileInputStream: undefined,
        iceServers: undefined,
        rtcConfiguration: undefined,
      });
    });

    it('should pass codecPreferences to device', () => {
      options.codecPreferences = [Connection.Codec.PCMU];
      const preflight = new PreflightTest('foo', options);
      sinon.assert.calledWith(deviceContext.setup, 'foo', {
        codecPreferences: options.codecPreferences,
        debug: false,
        edge: 'roaming',
        fileInputStream: undefined,
        iceServers: undefined,
        rtcConfiguration: undefined,
      });
    });

    it('should pass debug to device', () => {
      options.debug = true;
      const preflight = new PreflightTest('foo', options);
      sinon.assert.calledWith(deviceContext.setup, 'foo', {
        codecPreferences: [Connection.Codec.PCMU, Connection.Codec.Opus],
        debug: true,
        edge: 'roaming',
        fileInputStream: undefined,
        iceServers: undefined,
        rtcConfiguration: undefined,
      });
    });

    it('should pass edge to device', () => {
      options.edge = 'ashburn';
      const preflight = new PreflightTest('foo', options);
      sinon.assert.calledWith(deviceContext.setup, 'foo', {
        codecPreferences: [Connection.Codec.PCMU, Connection.Codec.Opus],
        debug: false,
        edge: options.edge,
        fileInputStream: undefined,
        iceServers: undefined,
        rtcConfiguration: undefined,
      });
      sinon.assert.calledOnce(edgeStub);
    });

    it('should pass iceServers to device', () => {
      options.iceServers = 'foo';
      const preflight = new PreflightTest('foo', options);
      sinon.assert.calledWith(deviceContext.setup, 'foo', {
        codecPreferences: [Connection.Codec.PCMU, Connection.Codec.Opus],
        debug: false,
        edge: 'roaming',
        fileInputStream: undefined,
        iceServers: 'foo',
        rtcConfiguration: undefined,
      });
    });

    it('should pass rtcConfiguration to device', () => {
      options.rtcConfiguration = {foo: 'foo', iceServers: 'bar'};
      const preflight = new PreflightTest('foo', options);
      sinon.assert.calledWith(deviceContext.setup, 'foo', {
        codecPreferences: [Connection.Codec.PCMU, Connection.Codec.Opus],
        debug: false,
        edge: 'roaming',
        fileInputStream: undefined,
        iceServers: undefined,
        rtcConfiguration: {foo: 'foo', iceServers: 'bar'},
      });
    });
  });

  describe('fakeMicInput', () => {
    let preflight: PreflightTest;
    let originalAudio: any;
    let audioInstance: any;
    let stream: any;
    const root = global as any;

    beforeEach(() => {
      originalAudio = root.Audio;
      stream = {
        name: 'foo'
      };
      root.Audio = function() {
        this.addEventListener = (name: string, handler: Function) => {
          handler();
        };
        this.play = sinon.stub();
        this.setAttribute = sinon.stub();
        audioInstance = this;
      };
      options.audioContext = {
        createMediaElementSource: () => ({connect: sinon.stub()}),
        createMediaStreamDestination: () => ({stream}),
      }
    });

    afterEach(() => {
      root.Audio = originalAudio;
    });

    it('should throw if no AudioContext is found', () => {
      options.audioContext = null;
      assert.throws(() => { new PreflightTest('foo', {...options, fakeMicInput: true }) });
    });

    it('should set fakeMicInput to false by default', () => {
      preflight = new PreflightTest('foo', options);
      sinon.assert.calledWith(deviceContext.setup, 'foo', {
        codecPreferences: [Connection.Codec.PCMU, Connection.Codec.Opus],
        debug: false,
        edge: 'roaming',
        fileInputStream: undefined,
        iceServers: undefined,
        rtcConfiguration: undefined,
      });
    });

    it('should pass file input if fakeMicInput is true', () => {
      preflight = new PreflightTest('foo', {...options, fakeMicInput: true });
      return wait().then(() => {
        sinon.assert.calledWith(deviceContext.setup, 'foo', {
          codecPreferences: [Connection.Codec.PCMU, Connection.Codec.Opus],
          debug: false,
          edge: 'roaming',
          fileInputStream: stream,
          iceServers: undefined,
          rtcConfiguration: undefined,
        });
      });
    });

    it('should call play', () => {
      preflight = new PreflightTest('foo', {...options, fakeMicInput: true });
      sinon.assert.calledOnce(audioInstance.play);
    });

    it('should set cross origin', () => {
      preflight = new PreflightTest('foo', {...options, fakeMicInput: true });
      sinon.assert.calledOnce(audioInstance.setAttribute);
      sinon.assert.calledWithExactly(audioInstance.setAttribute, 'crossorigin', 'anonymous');
    });

    it('should mute device sounds', () => {
      preflight = new PreflightTest('foo', {...options, fakeMicInput: true });
      return wait().then(() => {
        device.emit('ready');
        sinon.assert.calledOnce(deviceContext.audio.disconnect);
        sinon.assert.calledOnce(deviceContext.audio.outgoing);
        sinon.assert.calledWithExactly(deviceContext.audio.disconnect, false);
        sinon.assert.calledWithExactly(deviceContext.audio.outgoing, false);
      });
    });

    it('should end test after echo duration', () => {
      preflight = new PreflightTest('foo', {...options, fakeMicInput: true });
      return wait().then(() => {
        device.emit('ready');

        clock.tick(19000);
        sinon.assert.notCalled(deviceContext.disconnectAll);
        clock.tick(1000);
        sinon.assert.calledOnce(deviceContext.disconnectAll);
      });
    });

    it('should not start timer if fakeMicInput is false', () => {
      preflight = new PreflightTest('foo', options);
      return wait().then(() => {
        device.emit('ready');

        clock.tick(19000);
        sinon.assert.notCalled(deviceContext.disconnectAll);
        clock.tick(20000);
        sinon.assert.notCalled(deviceContext.disconnectAll);
      });
    });

    it('should clear echo timer on completed', () => {
      preflight = new PreflightTest('foo', {...options, fakeMicInput: true });
      device.emit('ready');
      connection.emit('sample', testSamples[0]);
      return wait().then(() => {
        clock.tick(5000);
        device.emit('disconnect');
        clock.tick(1000);
        device.emit('offline');

        clock.tick(20000);
        sinon.assert.notCalled(deviceContext.disconnectAll);
      });
    });

    it('should clear echo timer on failed', () => {
      preflight = new PreflightTest('foo', {...options, fakeMicInput: true });

      return wait().then(() => {
        device.emit('ready');
        clock.tick(5000);
        preflight.stop();
        device.emit('offline');
        clock.tick(20000);
        sinon.assert.notCalled(deviceContext.disconnectAll);
      });
    });

    it('should mute media stream if fakeMicInput is true', () => {
      preflight = new PreflightTest('foo', {...options, fakeMicInput: true });

      return wait().then(() => {
        device.emit('ready');
        connection.emit('accept');
        connectionContext.mediaStream._fallbackOnAddTrack();

        assert(connectionContext.mediaStream.outputs.get('default').audio.muted);
        assert(connectionContext.mediaStream._masterAudio.muted);
      });
    });

    it('should not mute media stream if fakeMicInput is false', () => {
      preflight = new PreflightTest('foo', options);

      return wait().then(() => {
        device.emit('ready');
        connection.emit('accept');
        connectionContext.mediaStream._fallbackOnAddTrack();

        assert(!connectionContext.mediaStream.outputs.get('default').audio.muted);
        assert(!connectionContext.mediaStream._masterAudio.muted);
      });
    });
  });

  describe('on sample', () => {
    it('should emit samples', async () => {
      const onSample = sinon.stub();
      const preflight = new PreflightTest('foo', options);
      preflight.on('sample', onSample);
      device.emit('ready');

      const count = 10;
      const sample = {foo: 'foo', bar: 'bar', mos: 1};
      for (let i = 1; i <= count; i++) {
        const data = {...sample, count: i};
        connection.emit('sample', data);
        await wait();
        sinon.assert.callCount(onSample, i);
        sinon.assert.calledWithExactly(onSample, data);
        assert.deepEqual(preflight.latestSample, data)
      }
    });
  });

  describe('on warning', () => {
    let preflight: PreflightTest;
    beforeEach(() => {
      preflight = new PreflightTest('foo', options);
    });

    it('should emit warning', () => {
      const onWarning = sinon.stub();
      preflight.on('warning', onWarning);
      device.emit('ready');

      const data = {foo: 'foo', bar: 'bar'};

      connection.emit('warning', 'foo', data);

      sinon.assert.calledOnce(onWarning);
      sinon.assert.calledWithExactly(onWarning, 'foo', data);
    });

    it('should ignore constant audio warnings from connection', () => {
      const onWarning = sinon.stub();
      preflight.on('warning', onWarning);
      device.emit('ready');

      const data = {foo: 'foo', bar: 'bar'};

      connection.emit('warning', 'constant-audio', data);

      sinon.assert.notCalled(onWarning);
    });

    it('should set thresholds', () => {
      device.emit('ready');
      assert.equal(monitor._thresholds.audioInputLevel.maxDuration, 5);
      assert.equal(monitor._thresholds.audioOutputLevel.maxDuration, 5);
    });

    it('should emit audioInputLevel warnings from monitor', () => {
      const onWarning = sinon.stub();
      preflight.on('warning', onWarning);
      device.emit('ready');

      const data = {
        name: 'audioInputLevel',
        threshold: { name: 'maxDuration' }
      };
      monitor.emit('warning', data);
      sinon.assert.calledOnce(onWarning);
      sinon.assert.calledWithExactly(onWarning, 'constant-audio-input-level', data);
    });

    it('should emit audioOutputLevel warnings from monitor', () => {
      const onWarning = sinon.stub();
      preflight.on('warning', onWarning);
      device.emit('ready');

      const data = {
        name: 'audioOutputLevel',
        threshold: { name: 'maxDuration' }
      };
      monitor.emit('warning', data);
      sinon.assert.calledOnce(onWarning);
      sinon.assert.calledWithExactly(onWarning, 'constant-audio-output-level', data);
    });

    it('should not emit warnings from monitor if threshold is not maxDuration', () => {
      const onWarning = sinon.stub();
      preflight.on('warning', onWarning);
      device.emit('ready');

      const data = {
        name: 'audioOutputLevel',
        threshold: { name: 'foo' }
      };
      monitor.emit('warning', data);
      sinon.assert.notCalled(onWarning);
    });

    it('should not emit warnings from monitor if warning name is not audioInputLevel or audioOutputLevel', () => {
      const onWarning = sinon.stub();
      preflight.on('warning', onWarning);
      device.emit('ready');

      const data = {
        name: 'foo',
        threshold: { name: 'maxDuration' }
      };
      monitor.emit('warning', data);
      sinon.assert.notCalled(onWarning);
    });
  });

  describe('on connected', () => {
    it('should emit connected', () => {
      const onConnected = sinon.stub();
      const preflight = new PreflightTest('foo', options);

      preflight.on('connected', onConnected);
      device.emit('ready');

      connection.emit('accept');
      assert.equal(preflight.status, PreflightTest.Status.Connected);
      sinon.assert.calledOnce(onConnected);
    });

    it('should populate callsid', () => {
      const preflight = new PreflightTest('foo', options);
      device.emit('ready');
      connection.emit('accept');

      assert.equal(preflight.callSid, CALL_SID);
    });

    it('should clear singaling timeout timer', () => {
      const onFailed = sinon.stub();
      const preflight = new PreflightTest('foo', options);

      preflight.on('failed', onFailed);
      device.emit('ready');

      clock.tick(15000);

      sinon.assert.notCalled(onFailed);
    });
  });

  describe('on completed and destroy device', () => {
    let preflight: PreflightTest;

    beforeEach(() => {
      preflight = new PreflightTest('foo', options);
      preflight['_rtcIceCandidates'] = rtcIceCandidates;
    });

    it('should clear signaling timeout timer', () => {
      const onFailed = sinon.stub();
      preflight.on('failed', onFailed);

      device.emit('ready');
      clock.tick(5000);
      device.emit('disconnect');
      clock.tick(1000);
      device.emit('offline');

      clock.tick(15000);
      sinon.assert.notCalled(onFailed);
    });

    it('should end call after device disconnects', () => {
      const onCompleted = sinon.stub();
      preflight.on('completed', onCompleted);
      device.emit('ready');
      clock.tick(14000);
      device.emit('disconnect');
      clock.tick(1000);
      device.emit('offline');
      clock.tick(10);

      // endTime - startTime = duration. Should be equal to the total clock ticks
      assert(preflight.endTime! - preflight.startTime === 15010);
      sinon.assert.calledOnce(deviceContext.destroy);
      sinon.assert.called(onCompleted);
    });

    it('should release all handlers', () => {
      const onCompleted = sinon.stub();
      preflight.on('completed', onCompleted);
      device.emit('ready');
      clock.tick(14000);
      device.emit('disconnect');
      clock.tick(1000);
      device.emit('offline');
      clock.tick(1000);
      assert.equal(device.eventNames().length, 0);
      assert.equal(connection.eventNames().length, 0);
    });

    it('should provide report', () => {
      return new Promise(async (resolve) => {
        clock.reset();
        const warningData = {foo: 'foo', bar: 'bar'};

        assert.equal(preflight.status, PreflightTest.Status.Connecting);

        const onCompleted = (results: PreflightTest.Report) => {
          // This is derived from testSamples
          const expected = {
            callSid: CALL_SID,
            edge: 'foobar-edge',
            iceCandidates: [ 'foo', 'bar' ],
            isTurnRequired: false,
            networkTiming: {
              peerConnection: {
                start: 15,
                end: 1015,
                duration: 1000,
              },
              dtls: {
                start: 15,
                end: 1015,
                duration: 1000,
              },
              ice: {
                start: 15,
                end: 1015,
                duration: 1000,
              }
            },
            samples: testSamples,
            selectedEdge: 'roaming',
            selectedIceCandidatePair: {
              localCandidate: { candidateType: 'host' },
              remoteCandidate: { candidateType: 'host' }
            },
            stats: {
              jitter: {
                average: 8,
                max: 15,
                min: 1
              },
              mos: {
                average: 8,
                max: 15,
                min: 1
              },
              rtt: {
                average: 8,
                max: 15,
                min: 1
              }
            },
            testTiming: {
              start: 0,
              end: 15015,
              duration: 15015
            },
<<<<<<< HEAD
            rtt: {
              average: 8,
              max: 15,
              min: 1
            }
          },
          testTiming: {
            start: 0,
            end: 15010,
            duration: 15010
          },
          totals: testSamples[testSamples.length - 1].totals,
          warnings: [{name: 'foo', data: warningData}],
=======
            totals: testSamples[testSamples.length - 1].totals,
            warnings: [{name: 'foo', data: warningData}],
            callQuality: 'excellent',
          };
          assert.equal(preflight.status, PreflightTest.Status.Completed);
          assert.deepEqual(results, expected);
          assert.deepEqual(preflight.report, expected);
          resolve();
>>>>>>> e25412b0
        };

        preflight.on('completed', onCompleted);
        device.emit('ready');

        // Populate samples
        for (let i = 0; i < testSamples.length; i++) {
          const sample = testSamples[i];
          const data = {...sample};
          connection.emit('sample', data);
          await wait();
        }
        // Populate warnings
        connection.emit('warning', 'foo', warningData);
        // Populate callsid
        connection.emit('accept');

        // Populate network timings
        connection.mediaStream.onpcconnectionstatechange('connecting');
        connection.mediaStream.ondtlstransportstatechange('connecting');
        connection.mediaStream.oniceconnectionstatechange('checking');
        clock.tick(1000);

        connection.mediaStream.onpcconnectionstatechange('connected');
        connection.mediaStream.ondtlstransportstatechange('connected');
        connection.mediaStream.oniceconnectionstatechange('connected');

<<<<<<< HEAD
      clock.tick(13000);
      device.emit('disconnect');
      clock.tick(1000);
      device.emit('offline');
      clock.tick(1000);
=======
        clock.tick(13000);
        device.emit('disconnect');

        clock.tick(1000);
        device.emit('offline');
      });
>>>>>>> e25412b0
    });

    describe('call quality', () => {
      it('should not include callQuality if stats are missing', (done) => {
        const onCompleted = (results: PreflightTest.Report) => {
          assert(!results.callQuality);
          done();
        };

        preflight.on('completed', onCompleted);
        device.emit('ready');

        clock.tick(13000);
        device.emit('disconnect');
        clock.tick(1000);
        device.emit('offline');
        clock.tick(1000);
      });

      // Test data for different mos and expected quality
      [
        [4.900, PreflightTest.CallQuality.Excellent],
        [4.300, PreflightTest.CallQuality.Excellent],
        [4.200, PreflightTest.CallQuality.Great],
        [4.100, PreflightTest.CallQuality.Great],
        [4.000, PreflightTest.CallQuality.Good],
        [3.900, PreflightTest.CallQuality.Good],
        [3.800, PreflightTest.CallQuality.Good],
        [3.700, PreflightTest.CallQuality.Good],
        [3.600, PreflightTest.CallQuality.Fair],
        [3.500, PreflightTest.CallQuality.Fair],
        [3.200, PreflightTest.CallQuality.Fair],
        [3.100, PreflightTest.CallQuality.Fair],
        [3.000, PreflightTest.CallQuality.Degraded],
        [2.900, PreflightTest.CallQuality.Degraded],
      ].forEach(([averageMos, callQuality]) => {
        it(`should report quality as ${callQuality} if average mos is ${averageMos}`, () => {
          return new Promise(async (resolve) => {
            const onCompleted = (results: PreflightTest.Report) => {
              assert.equal(results.callQuality, callQuality);
              resolve();
            };

            preflight.on('completed', onCompleted);
            device.emit('ready');

            for (let i = 0; i < 10; i++) {
              connection.emit('sample', {
                rtt: 1,
                jitter: 1,
                mos: averageMos,
              });
              await wait();
            }

            clock.tick(13000);
            device.emit('disconnect');
            clock.tick(1000);
            device.emit('offline');
          });
        });
      })
    });

    describe('ice candidates', () => {
      const passPreflight = async () => {
        device.emit('ready');
        connection.emit('sample', testSamples[0]);
        await wait();
        clock.tick(25000);
        device.emit('disconnect');
        clock.tick(1000);
        device.emit('offline');
      };

      let candidateInfo: any;

      beforeEach(() => {
        candidateInfo = {
          iceCandidates: ['foo', 'bar'],
          selectedIceCandidatePair: {
            localCandidate: { candidateType: 'host' },
            remoteCandidate: { candidateType: 'host' },
          }
        };
      });

      it('should provide selectedIceCandidatePair and iceCandidates in the report', () => {
        preflight = new PreflightTest('foo', {
          ...options,
          getRTCIceCandidates: () => Promise.resolve(candidateInfo),
        });

        return new Promise(async (resolve) => {
          const onCompleted = (results: PreflightTest.Report) => {
            assert.deepEqual(results.iceCandidates, ['foo', 'bar']);
            assert.deepEqual(results.selectedIceCandidatePair, {
              localCandidate: { candidateType: 'host' },
              remoteCandidate: { candidateType: 'host' },
            });
            resolve();
          };

          preflight.on('completed', onCompleted);
          passPreflight();
        });
      });

<<<<<<< HEAD
          clock.tick(13000);
          device.emit('disconnect');
          clock.tick(1000);
          device.emit('offline');
          clock.tick(1000);
=======
      [
        ['relay', 'relay', true],
        ['relay', 'host', true],
        ['host', 'relay', true],
        ['host', 'host', false],
      ].forEach(([remoteCandidateType, localCandidateType, isTurnRequired]) => {
        it(`should set isTurnRequired to ${isTurnRequired} if remote candidate is a ${remoteCandidateType} and local candidate is ${localCandidateType}`, () => {
          candidateInfo.selectedIceCandidatePair.remoteCandidate.candidateType = remoteCandidateType;
          candidateInfo.selectedIceCandidatePair.localCandidate.candidateType = localCandidateType;
          preflight = new PreflightTest('foo', {
            ...options,
            getRTCIceCandidates: () => Promise.resolve(candidateInfo),
          });

          return new Promise(async (resolve) => {
            const onCompleted = (results: PreflightTest.Report) => {
              assert.equal(results.isTurnRequired, isTurnRequired);
              resolve();
            };

            preflight.on('completed', onCompleted);
            passPreflight();
          });
>>>>>>> e25412b0
        });
      });
    });
  });

  describe('on failed', () => {
    it('should clear signaling timeout timer', () => {
      const onFailed = sinon.stub();
      const preflight = new PreflightTest('foo', options);

      preflight.on('failed', onFailed);
      device.emit('ready');
      clock.tick(5000);

      preflight.stop();
      device.emit('offline');

      clock.tick(15000);

      sinon.assert.calledOnce(onFailed);
    });

    it('should timeout after 10s by default', () => {
      const onFailed = sinon.stub();
      const preflight = new PreflightTest('foo', options);
      preflight.on('failed', onFailed);

      clock.tick(9999);
      sinon.assert.notCalled(onFailed);
      clock.tick(1);
      sinon.assert.calledOnce(onFailed);
      sinon.assert.calledWithExactly(onFailed, { code: 31901, message: "WebSocket - Connection Timeout" });
    });

    it('should use timeout param', () => {
      const onFailed = sinon.stub();
      const preflight = new PreflightTest('foo', Object.assign({ signalingTimeoutMs: 3000 }, options));
      preflight.on('failed', onFailed);

      clock.tick(2999);
      sinon.assert.notCalled(onFailed);
      clock.tick(1);
      sinon.assert.calledOnce(onFailed);
      sinon.assert.calledWithExactly(onFailed, { code: 31901, message: "WebSocket - Connection Timeout" });
    });

    it('should emit failed if Device failed to initialized', () => {
      deviceContext.setup = () => {
        throw 'foo';
      };

      const onFailed = sinon.stub();
      const preflight = new PreflightTest('foo', options);
      preflight.on('failed', onFailed);
      clock.tick(1);
      assert.equal(preflight.status, PreflightTest.Status.Failed);
      sinon.assert.calledOnce(onFailed);
      sinon.assert.calledWithExactly(onFailed, 'foo');
    });

    it('should emit failed when test is stopped and destroy device', () => {
      const onFailed = sinon.stub();
      const preflight = new PreflightTest('foo', options);
      preflight.on('failed', onFailed);
      device.emit('ready');

      preflight.stop();
      device.emit('offline');
      clock.tick(1000);

      assert.equal(preflight.status, PreflightTest.Status.Failed);
      sinon.assert.calledOnce(deviceContext.destroy);
      sinon.assert.calledOnce(onFailed);
      sinon.assert.calledWithExactly(onFailed, {
        code: 31008,
        message: 'Call cancelled',
      });
    });

    it(`should emit failed on fatal device errors and destroy device`, () => {
      const onFailed = sinon.stub();
      const preflight = new PreflightTest('foo', options);
      preflight.on('failed', onFailed);
      device.emit('ready');

      device.emit('error', { code: 123 });

      assert.equal(preflight.status, PreflightTest.Status.Failed);
      sinon.assert.calledOnce(deviceContext.destroy);
      sinon.assert.calledOnce(onFailed);
      sinon.assert.calledWithExactly(onFailed, { code: 123 });
    });

    it('should stop test', () => {
      const onCompleted = sinon.stub();
      const preflight = new PreflightTest('foo', options);
      preflight.on('completed', onCompleted);
      device.emit('ready');

      clock.tick(5000);
      preflight.stop();
      device.emit('offline');

      clock.tick(15000);
      device.emit('offline');
      clock.tick(1000);
      assert.equal(preflight.status, PreflightTest.Status.Failed);
      sinon.assert.notCalled(onCompleted);
    });

    it('should release all handlers', () => {
      const preflight = new PreflightTest('foo', options);
      device.emit('ready');

      preflight.stop();
      device.emit('offline');
      clock.tick(1000);

      assert.equal(device.eventNames().length, 0);
      assert.equal(connection.eventNames().length, 0);
    });

    it('should not emit completed event', () => {
      const onCompleted = sinon.stub();
      const onFailed = sinon.stub();
      const preflight = new PreflightTest('foo', options);

      preflight.on(PreflightTest.Events.Completed, onCompleted);
      preflight.on(PreflightTest.Events.Failed, onFailed);

      device.emit('ready');
      clock.tick(1000);
      device.emit('disconnect');
      clock.tick(1000);
      device.emit('offline');
      clock.tick(1);
      device.emit('error', { code: 123 });
      clock.tick(1000);

      return wait().then(() => {
        sinon.assert.notCalled(onCompleted);
        sinon.assert.calledOnce(onFailed);
      });
    });
  });

  describe('_getRTCStats', () => {
    describe('should trim leading null mos valued samples', () => {
      const createSample = ({
        jitter,
        mos,
        rtt,
      }: {
        jitter: any,
        mos: any,
        rtt: any,
      }): RTCSample => ({
        audioInputLevel: 0,
        audioOutputLevel: 0,
        bytesReceived: 0,
        bytesSent: 0,
        codecName: 'foobar-codec',
        jitter,
        mos,
        packetsLost: 0,
        packetsLostFraction: 0,
        packetsReceived: 0,
        packetsSent: 0,
        rtt,
        timestamp: 0,
        totals: {
          bytesReceived: 0,
          bytesSent: 0,
          packetsLost: 0,
          packetsLostFraction: 0,
          packetsReceived: 0,
          packetsSent: 0,
        },
      });

      it('should return an object if there are mos samples', async () => {
        const preflight = new PreflightTest('foo', options);

        device.emit('ready');
        [{
          jitter: 100, mos: null, rtt: 1,
        }, {
          jitter: 0, mos: null, rtt: 0,
        }, {
          jitter: 0, mos: null, rtt: 0,
        }, {
          jitter: 1, mos: 5, rtt: 0.01,
        }, {
          jitter: 2, mos: 4, rtt: 0.03,
        }, {
          jitter: 3, mos: 3, rtt: 0.02,
        }].map(createSample).forEach(
          (sample: RTCSample) => connection.emit('sample', sample),
        );

        await wait();

        const rtcStats = preflight['_getRTCStats']();
        assert.deepEqual(rtcStats, {
          jitter: {
            average: 2,
            max: 3,
            min: 1,
          },
          mos: {
            average: 4,
            max: 5,
            min: 3,
          },
          rtt: {
            average: 0.02,
            max: 0.03,
            min: 0.01,
          },
        });
      });

      it('should return undefined if there are no mos samples', async () => {
        const preflight = new PreflightTest('foo', options);

        device.emit('ready');
        [{
          jitter: 100, mos: null, rtt: 1,
        }, {
          jitter: 0, mos: null, rtt: 0,
        }, {
          jitter: 0, mos: null, rtt: 0,
        }].map(createSample).forEach(
          (sample: RTCSample) => connection.emit('sample', sample),
        );

        await wait();

        const rtcStats = preflight['_getRTCStats']();
        assert.equal(rtcStats, undefined);
      });
    });
  });
});<|MERGE_RESOLUTION|>--- conflicted
+++ resolved
@@ -618,24 +618,9 @@
             },
             testTiming: {
               start: 0,
-              end: 15015,
-              duration: 15015
+              end: 15025,
+              duration: 15025
             },
-<<<<<<< HEAD
-            rtt: {
-              average: 8,
-              max: 15,
-              min: 1
-            }
-          },
-          testTiming: {
-            start: 0,
-            end: 15010,
-            duration: 15010
-          },
-          totals: testSamples[testSamples.length - 1].totals,
-          warnings: [{name: 'foo', data: warningData}],
-=======
             totals: testSamples[testSamples.length - 1].totals,
             warnings: [{name: 'foo', data: warningData}],
             callQuality: 'excellent',
@@ -644,7 +629,6 @@
           assert.deepEqual(results, expected);
           assert.deepEqual(preflight.report, expected);
           resolve();
->>>>>>> e25412b0
         };
 
         preflight.on('completed', onCompleted);
@@ -672,20 +656,13 @@
         connection.mediaStream.ondtlstransportstatechange('connected');
         connection.mediaStream.oniceconnectionstatechange('connected');
 
-<<<<<<< HEAD
-      clock.tick(13000);
-      device.emit('disconnect');
-      clock.tick(1000);
-      device.emit('offline');
-      clock.tick(1000);
-=======
         clock.tick(13000);
         device.emit('disconnect');
 
         clock.tick(1000);
         device.emit('offline');
-      });
->>>>>>> e25412b0
+        clock.tick(1000);
+      });
     });
 
     describe('call quality', () => {
@@ -745,6 +722,7 @@
             device.emit('disconnect');
             clock.tick(1000);
             device.emit('offline');
+            clock.tick(1000);
           });
         });
       })
@@ -759,6 +737,7 @@
         device.emit('disconnect');
         clock.tick(1000);
         device.emit('offline');
+        clock.tick(1000);
       };
 
       let candidateInfo: any;
@@ -794,13 +773,6 @@
         });
       });
 
-<<<<<<< HEAD
-          clock.tick(13000);
-          device.emit('disconnect');
-          clock.tick(1000);
-          device.emit('offline');
-          clock.tick(1000);
-=======
       [
         ['relay', 'relay', true],
         ['relay', 'host', true],
@@ -824,7 +796,6 @@
             preflight.on('completed', onCompleted);
             passPreflight();
           });
->>>>>>> e25412b0
         });
       });
     });
