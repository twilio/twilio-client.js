import Connection from '../../lib/twilio/connection';
import { PreflightTest } from '../../lib/twilio/preflight/preflight';
import { EventEmitter } from 'events';
import { SinonFakeTimers } from 'sinon';
import * as assert from 'assert';
import * as sinon from 'sinon';
import { inherits } from 'util';
<<<<<<< HEAD
import { before } from 'mocha';
=======
import RTCSample from '../../lib/twilio/rtc/sample';
>>>>>>> b5bd6370

describe('PreflightTest', () => {
  const CALL_SID = 'foo-bar';

  let clock: SinonFakeTimers;
  let connection: any;
  let connectionContext: any;
  let device: any;
  let deviceFactory: any;
  let deviceContext: any;
  let options: any;
  let monitor: any;
  let testSamples: any;
  let edgeStub: any;
  let wait: any;

  const getDeviceFactory = (context: any) => {
    const factory = function(this: any, token: string, options: PreflightTest.Options) {
      Object.assign(this, context);
      if (token) {
        this.setup(token, options);
      }
      device = this;
    };
    inherits(factory, EventEmitter);
    return factory;
  };

  const getTestSamples = () => {
    const totalSampleCount = 15;
    const samples = [];
    let total = 0;

    for (let i = 0; i < totalSampleCount; i++) {
      const val = i+1;
      total += val;
      samples.push({
        mos: val,
        jitter: val,
        rtt: val,
        totals: {
          foo: total
        }
      });
    }

    return samples;
  };

  beforeEach(() => {
    clock = sinon.useFakeTimers();

    wait = () => new Promise(r => {
      setTimeout(r, 1);
      clock.tick(1);
    });

    monitor = new EventEmitter();
    monitor._thresholds = {
      audioInputLevel: { maxDuration: 10 },
      audioOutputLevel: { maxDuration: 10 }
    };

    const outputs = new Map();
    outputs.set('default', { audio: {} })
    connectionContext = {
      _monitor: monitor,
      mediaStream: {
        callSid: CALL_SID,
        _masterAudio: {},
        _fallbackOnAddTrack: () => {

        },
        onpcconnectionstatechange: sinon.stub(),
        oniceconnectionstatechange: sinon.stub(),
        ondtlstransportstatechange: sinon.stub(),
        outputs,
      }
    };
    connection = new EventEmitter();
    Object.assign(connection, connectionContext);

    deviceContext = {
      audio: {
        disconnect: sinon.stub(),
        outgoing: sinon.stub(),
      },
      setup: sinon.stub(),
      connect: sinon.stub().returns(connection),
      destroy: sinon.stub(),
      disconnectAll: sinon.stub(),
      region: sinon.stub().returns('foobar-region'),
      edge: null,
    };
    edgeStub = sinon.stub().returns('foobar-edge');
    sinon.stub(deviceContext, 'edge').get(edgeStub);
    deviceFactory = getDeviceFactory(deviceContext)

    options = {
      deviceFactory
    };

    testSamples = getTestSamples();
  });

  afterEach(() => {
    clock.restore();
  });

  describe('constructor', () => {
    it('should pass defaults to device', () => {
      const preflight = new PreflightTest('foo', options);
      sinon.assert.calledWith(deviceContext.setup, 'foo', {
        codecPreferences: [Connection.Codec.PCMU, Connection.Codec.Opus],
        debug: false,
        edge: 'roaming',
        fileInputStream: undefined,
      });
    });

    it('should pass codecPreferences to device', () => {
      options.codecPreferences = [Connection.Codec.PCMU];
      const preflight = new PreflightTest('foo', options);
      sinon.assert.calledWith(deviceContext.setup, 'foo', {
        codecPreferences: options.codecPreferences,
        debug: false,
        edge: 'roaming',
        fileInputStream: undefined,
      });
    });

    it('should pass debug to device', () => {
      options.debug = true;
      const preflight = new PreflightTest('foo', options);
      sinon.assert.calledWith(deviceContext.setup, 'foo', {
        codecPreferences: [Connection.Codec.PCMU, Connection.Codec.Opus],
        debug: true,
        edge: 'roaming',
        fileInputStream: undefined,
      });
    });

    it('should pass edge to device', () => {
      options.edge = 'ashburn';
      const preflight = new PreflightTest('foo', options);
      sinon.assert.calledWith(deviceContext.setup, 'foo', {
        codecPreferences: [Connection.Codec.PCMU, Connection.Codec.Opus],
        debug: false,
        edge: options.edge,
        fileInputStream: undefined,
      });
      sinon.assert.calledOnce(edgeStub);
    });
  });

  describe('fakeMicInput', () => {
    let preflight: PreflightTest;
    let originalAudio: any;
    let audioInstance: any;
    let stream: any;
    const root = global as any;

    beforeEach(() => {
      originalAudio = root.Audio;
      stream = {
        name: 'foo'
      };
      root.Audio = function() {
        this.addEventListener = (name: string, handler: Function) => {
          handler();
        };
        this.play = sinon.stub();
        this.setAttribute = sinon.stub();
        audioInstance = this;
      };
      options.audioContext = {
        createMediaElementSource: () => ({connect: sinon.stub()}),
        createMediaStreamDestination: () => ({stream}),
      }
    });

    afterEach(() => {
      root.Audio = originalAudio;
    });

    it('should throw if no AudioContext is found', () => {
      options.audioContext = null;
      assert.throws(() => { new PreflightTest('foo', {...options, fakeMicInput: true }) });
    });

    it('should set fakeMicInput to false by default', () => {
      preflight = new PreflightTest('foo', options);
      sinon.assert.calledWith(deviceContext.setup, 'foo', {
        codecPreferences: [Connection.Codec.PCMU, Connection.Codec.Opus],
        debug: false,
        edge: 'roaming',
        fileInputStream: undefined,
      });
    });

    it('should pass file input if fakeMicInput is true', () => {
      preflight = new PreflightTest('foo', {...options, fakeMicInput: true });
      return wait().then(() => {
        sinon.assert.calledWith(deviceContext.setup, 'foo', {
          codecPreferences: [Connection.Codec.PCMU, Connection.Codec.Opus],
          debug: false,
          edge: 'roaming',
          fileInputStream: stream,
        });
      });
    });

    it('should call play', () => {
      preflight = new PreflightTest('foo', {...options, fakeMicInput: true });
      sinon.assert.calledOnce(audioInstance.play);
    });

    it('should set cross origin', () => {
      preflight = new PreflightTest('foo', {...options, fakeMicInput: true });
      sinon.assert.calledOnce(audioInstance.setAttribute);
      sinon.assert.calledWithExactly(audioInstance.setAttribute, 'crossorigin', 'anonymous');
    });

    it('should mute device sounds', () => {
      preflight = new PreflightTest('foo', {...options, fakeMicInput: true });
      return wait().then(() => {
        device.emit('ready');
        sinon.assert.calledOnce(deviceContext.audio.disconnect);
        sinon.assert.calledOnce(deviceContext.audio.outgoing);
        sinon.assert.calledWithExactly(deviceContext.audio.disconnect, false);
        sinon.assert.calledWithExactly(deviceContext.audio.outgoing, false);
      });
    });

    it('should end test after echo duration', () => {
      preflight = new PreflightTest('foo', {...options, fakeMicInput: true });
      return wait().then(() => {
        device.emit('ready');

        clock.tick(19000);
        sinon.assert.notCalled(deviceContext.disconnectAll);
        clock.tick(1000);
        sinon.assert.calledOnce(deviceContext.disconnectAll);
      });
    });

    it('should not start timer if fakeMicInput is false', () => {
      preflight = new PreflightTest('foo', options);
      return wait().then(() => {
        device.emit('ready');

        clock.tick(19000);
        sinon.assert.notCalled(deviceContext.disconnectAll);
        clock.tick(20000);
        sinon.assert.notCalled(deviceContext.disconnectAll);
      });
    });

    it('should clear echo timer on completed', () => {
      preflight = new PreflightTest('foo', {...options, fakeMicInput: true });

      return wait().then(() => {
        device.emit('ready');
        clock.tick(5000);
        device.emit('disconnect');
        clock.tick(1000);
        device.emit('offline');

        clock.tick(20000);
        sinon.assert.notCalled(deviceContext.disconnectAll);
      });
    });

    it('should clear echo timer on failed', () => {
      preflight = new PreflightTest('foo', {...options, fakeMicInput: true });

      return wait().then(() => {
        device.emit('ready');
        clock.tick(5000);
        preflight.stop();
        device.emit('offline');
        clock.tick(20000);
        sinon.assert.notCalled(deviceContext.disconnectAll);
      });
    });

    it('should mute media stream if fakeMicInput is true', () => {
      preflight = new PreflightTest('foo', {...options, fakeMicInput: true });

      return wait().then(() => {
        device.emit('ready');
        connection.emit('accept');
        connectionContext.mediaStream._fallbackOnAddTrack();

        assert(connectionContext.mediaStream.outputs.get('default').audio.muted);
        assert(connectionContext.mediaStream._masterAudio.muted);
      });
    });

    it('should not mute media stream if fakeMicInput is false', () => {
      preflight = new PreflightTest('foo', options);

      return wait().then(() => {
        device.emit('ready');
        connection.emit('accept');
        connectionContext.mediaStream._fallbackOnAddTrack();

        assert(!connectionContext.mediaStream.outputs.get('default').audio.muted);
        assert(!connectionContext.mediaStream._masterAudio.muted);
      });
    });
  });

  describe('on sample', () => {
    it('should emit samples', () => {
      const onSample = sinon.stub();
      const preflight = new PreflightTest('foo', options);
      preflight.on('sample', onSample);
      device.emit('ready');

      const count = 10;
      const sample = {foo: 'foo', bar: 'bar', mos: 1};
      for (let i = 1; i <= count; i++) {
        const data = {...sample, count: i};
        connection.emit('sample', data);
        sinon.assert.callCount(onSample, i);
        sinon.assert.calledWithExactly(onSample, data);
        assert.deepEqual(preflight.latestSample, data)
      }
    });
  });

  describe('on warning', () => {
    let preflight: PreflightTest;
    beforeEach(() => {
      preflight = new PreflightTest('foo', options);
    });

    it('should emit warning', () => {
      const onWarning = sinon.stub();
      preflight.on('warning', onWarning);
      device.emit('ready');

      const data = {foo: 'foo', bar: 'bar'};

      connection.emit('warning', 'foo', data);

      sinon.assert.calledOnce(onWarning);
      sinon.assert.calledWithExactly(onWarning, 'foo', data);
    });

    it('should ignore constant audio warnings from connection', () => {
      const onWarning = sinon.stub();
      preflight.on('warning', onWarning);
      device.emit('ready');

      const data = {foo: 'foo', bar: 'bar'};

      connection.emit('warning', 'constant-audio', data);

      sinon.assert.notCalled(onWarning);
    });

    it('should set thresholds', () => {
      device.emit('ready');
      assert.equal(monitor._thresholds.audioInputLevel.maxDuration, 5);
      assert.equal(monitor._thresholds.audioOutputLevel.maxDuration, 5);
    });

    it('should emit audioInputLevel warnings from monitor', () => {
      const onWarning = sinon.stub();
      preflight.on('warning', onWarning);
      device.emit('ready');

      const data = {
        name: 'audioInputLevel',
        threshold: { name: 'maxDuration' }
      };
      monitor.emit('warning', data);
      sinon.assert.calledOnce(onWarning);
      sinon.assert.calledWithExactly(onWarning, 'constant-audio-input-level', data);
    });

    it('should emit audioOutputLevel warnings from monitor', () => {
      const onWarning = sinon.stub();
      preflight.on('warning', onWarning);
      device.emit('ready');

      const data = {
        name: 'audioOutputLevel',
        threshold: { name: 'maxDuration' }
      };
      monitor.emit('warning', data);
      sinon.assert.calledOnce(onWarning);
      sinon.assert.calledWithExactly(onWarning, 'constant-audio-output-level', data);
    });

    it('should not emit warnings from monitor if threshold is not maxDuration', () => {
      const onWarning = sinon.stub();
      preflight.on('warning', onWarning);
      device.emit('ready');

      const data = {
        name: 'audioOutputLevel',
        threshold: { name: 'foo' }
      };
      monitor.emit('warning', data);
      sinon.assert.notCalled(onWarning);
    });

    it('should not emit warnings from monitor if warning name is not audioInputLevel or audioOutputLevel', () => {
      const onWarning = sinon.stub();
      preflight.on('warning', onWarning);
      device.emit('ready');

      const data = {
        name: 'foo',
        threshold: { name: 'maxDuration' }
      };
      monitor.emit('warning', data);
      sinon.assert.notCalled(onWarning);
    });
  });

  describe('on connected', () => {
    it('should emit connected', () => {
      const onConnected = sinon.stub();
      const preflight = new PreflightTest('foo', options);

      preflight.on('connected', onConnected);
      device.emit('ready');

      connection.emit('accept');
      assert.equal(preflight.status, PreflightTest.Status.Connected);
      sinon.assert.calledOnce(onConnected);
    });

    it('should populate callsid', () => {
      const preflight = new PreflightTest('foo', options);
      device.emit('ready');
      connection.emit('accept');

      assert.equal(preflight.callSid, CALL_SID);
    });

    it('should clear singaling timeout timer', () => {
      const onFailed = sinon.stub();
      const preflight = new PreflightTest('foo', options);

      preflight.on('failed', onFailed);
      device.emit('ready');

      clock.tick(15000);

      sinon.assert.notCalled(onFailed);
    });
  });

  describe('on completed and destroy device', () => {
    it('should clear signaling timeout timer', () => {
      const onFailed = sinon.stub();
      const preflight = new PreflightTest('foo', options);
      preflight.on('failed', onFailed);

      device.emit('ready');
      clock.tick(5000);
      device.emit('disconnect');
      clock.tick(1000);
      device.emit('offline');

      clock.tick(15000);
      sinon.assert.notCalled(onFailed);
    });

    it('should end call after device disconnects', () => {
      const onCompleted = sinon.stub();
      const preflight = new PreflightTest('foo', options);
      preflight.on('completed', onCompleted);
      device.emit('ready');
      clock.tick(14000);
      device.emit('disconnect');
      clock.tick(1000);
      device.emit('offline');
      assert(preflight.endTime! - preflight.startTime === 15000);
      sinon.assert.calledOnce(deviceContext.destroy);
      sinon.assert.called(onCompleted);
    });

    it('should release all handlers', () => {
      const onCompleted = sinon.stub();
      const preflight = new PreflightTest('foo', options);
      preflight.on('completed', onCompleted);
      device.emit('ready');
      clock.tick(14000);
      device.emit('disconnect');
      clock.tick(1000);
      device.emit('offline');

      assert.equal(device.eventNames().length, 0);
      assert.equal(connection.eventNames().length, 0);
    });

    it('should provide report', (done) => {
      clock.reset();
      const warningData = {foo: 'foo', bar: 'bar'};
      const preflight = new PreflightTest('foo', options);

      assert.equal(preflight.status, PreflightTest.Status.Connecting);

      const onCompleted = (results: PreflightTest.Report) => {
        // This is derived from testSamples
        const expected = {
          callSid: CALL_SID,
          edge: 'foobar-edge',
          networkTiming: {
            dtls: {
              duration: 1000,
              end: 1000,
              start: 0
            },
            ice: {
              duration: 1000,
              end: 1000,
              start: 0
            },
            peerConnection: {
              duration: 1000,
              end: 1000,
              start: 0
            }
          },
          samples: testSamples,
          selectedEdge: 'roaming',
          stats: {
            jitter: {
              average: 8,
              max: 15,
              min: 1
            },
            mos: {
              average: 8,
              max: 15,
              min: 1
            },
            rtt: {
              average: 8,
              max: 15,
              min: 1
            }
          },
          testTiming: {
            start: 0,
            end: 15000,
            duration: 15000
          },
          totals: testSamples[testSamples.length - 1].totals,
          warnings: [{name: 'foo', data: warningData}],
        };
        assert.equal(preflight.status, PreflightTest.Status.Completed);
        assert.deepEqual(results, expected);
        assert.deepEqual(preflight.report, expected);
        done();
      };

      preflight.on('completed', onCompleted);
      device.emit('ready');

      // Populate samples
      for (let i = 0; i < testSamples.length; i++) {
        const sample = testSamples[i];
        const data = {...sample};
        connection.emit('sample', data);
      }
      // Populate warnings
      connection.emit('warning', 'foo', warningData);
      // Populate callsid
      connection.emit('accept');

      // Populate network timings
      connection.mediaStream.onpcconnectionstatechange('connecting');
      connection.mediaStream.ondtlstransportstatechange('connecting');
      connection.mediaStream.oniceconnectionstatechange('checking');
      clock.tick(1000);

      connection.mediaStream.onpcconnectionstatechange('connected');
      connection.mediaStream.ondtlstransportstatechange('connected');
      connection.mediaStream.oniceconnectionstatechange('connected');

      clock.tick(13000);
      device.emit('disconnect');
      clock.tick(1000);
      device.emit('offline');
    });
  });

  describe('on failed', () => {
    it('should clear signaling timeout timer', () => {
      const onFailed = sinon.stub();
      const preflight = new PreflightTest('foo', options);

      preflight.on('failed', onFailed);
      device.emit('ready');
      clock.tick(5000);

      preflight.stop();
      device.emit('offline');

      clock.tick(15000);

      sinon.assert.calledOnce(onFailed);
    });

    it('should timeout after 10s by default', () => {
      const onFailed = sinon.stub();
      const preflight = new PreflightTest('foo', options);
      preflight.on('failed', onFailed);

      clock.tick(9999);
      sinon.assert.notCalled(onFailed);
      clock.tick(1);
      sinon.assert.calledOnce(onFailed);
      sinon.assert.calledWithExactly(onFailed, { code: 31901, message: "WebSocket - Connection Timeout" });
    });

    it('should use timeout param', () => {
      const onFailed = sinon.stub();
      const preflight = new PreflightTest('foo', Object.assign({ signalingTimeoutMs: 3000 }, options));
      preflight.on('failed', onFailed);

      clock.tick(2999);
      sinon.assert.notCalled(onFailed);
      clock.tick(1);
      sinon.assert.calledOnce(onFailed);
      sinon.assert.calledWithExactly(onFailed, { code: 31901, message: "WebSocket - Connection Timeout" });
    });

    it('should emit failed if Device failed to initialized', () => {
      deviceContext.setup = () => {
        throw 'foo';
      };

      const onFailed = sinon.stub();
      const preflight = new PreflightTest('foo', options);
      preflight.on('failed', onFailed);
      clock.tick(1);
      assert.equal(preflight.status, PreflightTest.Status.Failed);
      sinon.assert.calledOnce(onFailed);
      sinon.assert.calledWithExactly(onFailed, 'foo');
    });

    it('should emit failed when test is stopped and destroy device', () => {
      const onFailed = sinon.stub();
      const preflight = new PreflightTest('foo', options);
      preflight.on('failed', onFailed);
      device.emit('ready');

      preflight.stop();
      device.emit('offline');

      assert.equal(preflight.status, PreflightTest.Status.Failed);
      sinon.assert.calledOnce(deviceContext.destroy);
      sinon.assert.calledOnce(onFailed);
      sinon.assert.calledWithExactly(onFailed, {
        code: 31008,
        message: 'Call cancelled',
      });
    });

    it(`should emit failed on fatal device errors and destroy device`, () => {
      const onFailed = sinon.stub();
      const preflight = new PreflightTest('foo', options);
      preflight.on('failed', onFailed);
      device.emit('ready');

      device.emit('error', { code: 123 });

      assert.equal(preflight.status, PreflightTest.Status.Failed);
      sinon.assert.calledOnce(deviceContext.destroy);
      sinon.assert.calledOnce(onFailed);
      sinon.assert.calledWithExactly(onFailed, { code: 123 });
    });

    it('should stop test', () => {
      const onCompleted = sinon.stub();
      const preflight = new PreflightTest('foo', options);
      preflight.on('completed', onCompleted);
      device.emit('ready');

      clock.tick(5000);
      preflight.stop();
      device.emit('offline');

      clock.tick(15000);
      device.emit('offline');
      assert.equal(preflight.status, PreflightTest.Status.Failed);
      sinon.assert.notCalled(onCompleted);
    });

    it('should release all handlers', () => {
      const preflight = new PreflightTest('foo', options);
      device.emit('ready');

      preflight.stop();
      device.emit('offline');

      assert.equal(device.eventNames().length, 0);
      assert.equal(connection.eventNames().length, 0);
    });
  });

  describe('_getRTCStats', () => {
    describe('should trim leading null mos valued samples', () => {
      const createSample = ({
        jitter,
        mos,
        rtt,
      }: {
        jitter: any,
        mos: any,
        rtt: any,
      }): RTCSample => ({
        audioInputLevel: 0,
        audioOutputLevel: 0,
        bytesReceived: 0,
        bytesSent: 0,
        codecName: 'foobar-codec',
        jitter,
        mos,
        packetsLost: 0,
        packetsLostFraction: 0,
        packetsReceived: 0,
        packetsSent: 0,
        rtt,
        timestamp: 0,
        totals: {
          bytesReceived: 0,
          bytesSent: 0,
          packetsLost: 0,
          packetsLostFraction: 0,
          packetsReceived: 0,
          packetsSent: 0,
        },
      });

      it('should return an object if there are mos samples', () => {
        const preflight = new PreflightTest('foo', options);

        device.emit('ready');
        [{
          jitter: 100, mos: null, rtt: 1,
        }, {
          jitter: 0, mos: null, rtt: 0,
        }, {
          jitter: 0, mos: null, rtt: 0,
        }, {
          jitter: 1, mos: 5, rtt: 0.01,
        }, {
          jitter: 2, mos: 4, rtt: 0.03,
        }, {
          jitter: 3, mos: 3, rtt: 0.02,
        }].map(createSample).forEach(
          (sample: RTCSample) => connection.emit('sample', sample),
        );

        const rtcStats = preflight['_getRTCStats']();
        assert.deepEqual(rtcStats, {
          jitter: {
            average: 2,
            max: 3,
            min: 1,
          },
          mos: {
            average: 4,
            max: 5,
            min: 3,
          },
          rtt: {
            average: 0.02,
            max: 0.03,
            min: 0.01,
          },
        });
      });

      it('should return undefined if there are no mos samples', () => {
        const preflight = new PreflightTest('foo', options);

        device.emit('ready');
        [{
          jitter: 100, mos: null, rtt: 1,
        }, {
          jitter: 0, mos: null, rtt: 0,
        }, {
          jitter: 0, mos: null, rtt: 0,
        }].map(createSample).forEach(
          (sample: RTCSample) => connection.emit('sample', sample),
        );

        const rtcStats = preflight['_getRTCStats']();
        assert.equal(rtcStats, undefined);
      });
    });
  });
});<|MERGE_RESOLUTION|>--- conflicted
+++ resolved
@@ -5,11 +5,7 @@
 import * as assert from 'assert';
 import * as sinon from 'sinon';
 import { inherits } from 'util';
-<<<<<<< HEAD
-import { before } from 'mocha';
-=======
 import RTCSample from '../../lib/twilio/rtc/sample';
->>>>>>> b5bd6370
 
 describe('PreflightTest', () => {
   const CALL_SID = 'foo-bar';
