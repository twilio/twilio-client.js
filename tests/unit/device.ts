import { levels as LogLevels } from 'loglevel';
import Connection from '../../lib/twilio/connection';
import Device from '../../lib/twilio/device';
import { regionShortcodes } from '../../lib/twilio/regions';
import { GeneralErrors } from '../../lib/twilio/errors';

import * as assert from 'assert';
import { EventEmitter } from 'events';
import { SinonFakeTimers, SinonSpy, SinonStubbedInstance } from 'sinon';
import * as sinon from 'sinon';

const ClientCapability = require('twilio').jwt.ClientCapability;

const NOT_INITIALIZED_ERROR = /Call Device.setup/;

/* tslint:disable-next-line */
describe('Device', function() {
  let activeConnection: any;
  let audioHelper: any;
  let clock: SinonFakeTimers;
  let connectOptions: Record<string, any> | undefined;
  let device: Device;
  let pstream: any;
  let publisher: any;
  let stub: SinonStubbedInstance<Device>;
  let token: string;
  let updateInputStream: Function;
  let updateSinkIds: Function;

  const sounds: Partial<Record<Device.SoundName, any>> = { };

  const AudioHelper = (_updateSinkIds: Function, _updateInputStream: Function) => {
    updateInputStream = _updateInputStream;
    updateSinkIds = _updateSinkIds;
    return audioHelper = createEmitterStub(require('../../lib/twilio/audiohelper').default);
  };
  const connectionFactory = (_?: any, _connectOptions?: Record<string, any>) => {
    connectOptions = _connectOptions;
    return activeConnection = createEmitterStub(require('../../lib/twilio/connection').default);
  };
  const pStreamFactory = () =>
    pstream = createEmitterStub(require('../../lib/twilio/pstream').PStream);
  const Publisher = () =>
    publisher = createEmitterStub(require('../../lib/twilio/eventpublisher'));
  const soundFactory = (name: Device.SoundName) =>
    sounds[name] = sinon.createStubInstance(require('../../lib/twilio/sound'));
  const setupOptions = { AudioHelper, connectionFactory, pStreamFactory, Publisher, soundFactory };

  afterEach(() => {
    clock.restore();
  });

  beforeEach(() => {
    clock = sinon.useFakeTimers(Date.now());
    token = createToken('alice');
    device = new Device();
  });

  describe('constructor', () => {
    it('should set _isUnifiedPlanDefault once', () => {
      assert.equal(Device['_isUnifiedPlanDefault'], undefined);
      device.setup('temptoken');
      assert.notEqual(Device['_isUnifiedPlanDefault'], undefined);

      const isUnifiedPlan = Device['_isUnifiedPlanDefault'];
      Device['_isUnifiedPlanDefault'] = !isUnifiedPlan;
      device.setup('temptoken');
      assert.equal(Device['_isUnifiedPlanDefault'], !isUnifiedPlan);
    });

    it('should not call setup if no token is passed', () => {
      stub = sinon.stub(device);
      Device.prototype.constructor.call(stub);
      sinon.assert.notCalled(stub.setup);
    });

    it('should call setup if token and no options are passed', () => {
      stub = sinon.stub(device);
      Device.prototype.constructor.call(stub, token);
      sinon.assert.calledOnce(stub.setup);
    });

    it('should call setup if token and options are passed', () => {
      stub = sinon.stub(device);
      Device.prototype.constructor.call(stub, token, { } as any);
      sinon.assert.calledOnce(stub.setup);
    });

    it('should throw an error if options are passed but no token', () => {
      assert.throws(() => new (Device as any)(undefined, { } as any), /Cannot construct a Device/);
    });

    it('should set enableIceRestart to false by default', () => {
      const conn = device.setup(token, setupOptions);
      assert.equal(conn['options'].enableIceRestart, false);
    });

    it('should set enableIceRestart to false if passed in as false', () => {
      const conn = device.setup(token, Object.assign({ enableIceRestart: false}, setupOptions));
      assert.equal(conn['options'].enableIceRestart, false);
    });

    it('should set enableIceRestart to false if passed in as true', () => {
      const conn = device.setup(token, Object.assign({ enableIceRestart: true}, setupOptions));
      assert.equal(conn['options'].enableIceRestart, true);
    });

    it('should set forceAggressiveIceNomination to false by default', () => {
      const conn = device.setup(token, setupOptions);
      assert.equal(conn['options'].forceAggressiveIceNomination, false);
    });

    it('should set forceAggressiveIceNomination to false if passed in as false', () => {
      const conn = device.setup(token, Object.assign({ forceAggressiveIceNomination: false}, setupOptions));
      assert.equal(conn['options'].forceAggressiveIceNomination, false);
    });

    it('should set forceAggressiveIceNomination to true if passed in as true', () => {
      const conn = device.setup(token, Object.assign({ forceAggressiveIceNomination: true}, setupOptions));
      assert.equal(conn['options'].forceAggressiveIceNomination, true);
    });

    describe('log', () => {
      let setDefaultLevelStub: any;
      beforeEach(() => {
        setDefaultLevelStub = sinon.stub();
        device['_log'].setDefaultLevel = setDefaultLevelStub;
      });

      it('should set log level to DEBUG if debug is true and warnings is true', () => {
        device.setup(token, Object.assign({ debug: true, warnings: true }, setupOptions));
        sinon.assert.calledWith(setDefaultLevelStub, LogLevels.DEBUG);
      });

      it('should set log level to DEBUG if debug is true and warnings is false', () => {
        device.setup(token, Object.assign({ debug: true, warnings: false }, setupOptions));
        sinon.assert.calledWith(setDefaultLevelStub, LogLevels.DEBUG);
      });

      it('should set log level to WARN if debug is false and warnings is true', () => {
        device.setup(token, Object.assign({ debug: false, warnings: true }, setupOptions));
        sinon.assert.calledWith(setDefaultLevelStub, LogLevels.WARN);
      });

      it('should set log level to SILENT if debug is false and warnings is false', () => {
        device.setup(token, Object.assign({ debug: false, warnings: false }, setupOptions));
        sinon.assert.calledWith(setDefaultLevelStub, LogLevels.SILENT);
      });
    });
  });

  context('before Device is initialized', () => {
    describe('deprecated handler methods', () => {
<<<<<<< HEAD
      Object.entries(Device.EventName).forEach(([eventName, eventString]: [string, Device.EventName]) => {
=======
      Object.entries(Device.EventName).forEach(([eventName, eventString]) => {
>>>>>>> 1db67786
        it(`should set an event listener on Device for .${eventString}(handler)`, () => {
          const handler = () => { };
          (device as any)[eventString](handler);
          assert.equal(device.listenerCount(eventString), 1);
          assert.equal(device.listeners(eventString)[0], handler);
<<<<<<< HEAD
          device.removeListener(eventString, handler);
=======
          device.removeListener(eventName as Device.EventName, handler);
>>>>>>> 1db67786
        });
      });
    });

    describe('.activeConnection()', () => {
      it('should return null', () => {
        assert.equal(device.activeConnection(), null);
      });
    });

    describe('.connect(params?, audioConstraints?)', () => {
      it('should throw an error', () => {
        assert.throws(() => device.connect(), NOT_INITIALIZED_ERROR);
      });
    });

    describe('.destroy()', () => {
      it('should not throw', () => {
        device.destroy();
      });
    });

    describe('.disconnectAll()', () => {
      it('should throw an error', () => {
        assert.throws(() => device.disconnectAll(), NOT_INITIALIZED_ERROR);
      });
    });

    describe('.region()', () => {
      it('should throw an error', () => {
        assert.throws(() => device.region(), NOT_INITIALIZED_ERROR);
      });
    });

    describe('.registerPresence()', () => {
      it('should throw an error', () => {
        assert.throws(() => device.registerPresence(), NOT_INITIALIZED_ERROR);
      });
    });

    describe('.setup()', () => {
      context('when not supported', () => {
        const original: any = (window as any).RTCPeerConnection;

        before(() => Promise.resolve((window as any).RTCPeerConnection = null));

        it('should throw an exception if not supported', () => {
          assert.throws(() => device.setup(token, setupOptions), /require WebRTC\/ORTC browser support/);
        });

        after(() => (window as any).RTCPeerConnection = original);
      });

      context('when supported', () => {
        let d: Device;

        beforeEach(() => {
          d = device.setup(token, setupOptions);
        });

        it('should return the device instance', () => {
          assert.equal(d, device);
        });

        it('should throw if token is undefined', () => {
          device = new Device();
          assert.throws(() => (device.setup as any)(), /Token is required/);
        });

        it('should set device.isInitialized to true', () => {
          assert.equal(device.isInitialized, true);
        });

        it('should disable the publisher when publishEvents: false is passed', () => {
          device = new Device();
          device.setup(token, Object.assign(setupOptions, { publishEvents: false }));
          sinon.assert.calledOnce(publisher.disable);
        });

        it('should call updateToken with the passed token', () => {
          const spy = sinon.spy(device.updateToken);
          device.updateToken = spy;
          device.setup(token);
          sinon.assert.calledOnce(spy);
          sinon.assert.calledWith(spy, token);
        });

        it('should set close protection on the page if closeProtection: true', () => {
          const original = (window as any).addEventListener;
          const spy = sinon.spy();
          (window as any).addEventListener = spy;
          device = new Device();
          device.setup(token, Object.assign(setupOptions, { closeProtection: true }));
          (window as any).addEventListener = original;
          sinon.assert.calledWith(spy, 'beforeunload');
        });
      });
    });

    describe('.status()', () => {
      it('should throw an error', () => {
        assert.throws(() => device.status(), NOT_INITIALIZED_ERROR);
      });
    });

    describe('.unregisterPresence()', () => {
      it('should throw an error', () => {
        assert.throws(() => device.unregisterPresence(), NOT_INITIALIZED_ERROR);
      });
    });

    describe('.toString()', () => {
      it('should return the correct string', () => {
        assert.equal(device.toString(), '[Twilio.Device instance]');
      });
    });
  });

  context('after Device is initialized', () => {
    const rtcConfiguration = { foo: 'bar', abc: 123 };

    beforeEach(() => {
      device.setup(token, Object.assign({ rtcConfiguration }, setupOptions));
    });

    describe('deprecated handler methods', () => {
<<<<<<< HEAD
      Object.entries(Device.EventName).forEach(([eventName, eventString]: [string, Device.EventName]) => {
=======
      Object.entries(Device.EventName).forEach(([eventName, eventString]) => {
>>>>>>> 1db67786
        it(`should set an event listener on Device for .${eventString}(handler)`, () => {
          const handler = () => { };
          device.removeAllListeners(eventString);
          (device as any)[eventString](handler);
          assert.equal(device.listenerCount(eventString), 1);
          assert.equal(device.listeners(eventString)[0], handler);
<<<<<<< HEAD
          device.removeListener(eventString, handler);
=======
          device.removeListener(eventName as Device.EventName, handler);
>>>>>>> 1db67786
        });
      });
    });

    describe('.activeConnection()', () => {
      it('should return undefined if there are no Connections', () => {
        assert.equal(device.activeConnection(), undefined);
      });

      it('should return the active Connection if one exists', () => {
        const conn: Connection = device.connect();
        assert.equal(device.activeConnection(), conn);
        assert.equal(device.activeConnection(), activeConnection);
      });

      it('should return the first connection if no Connection is active', () => {
        (device as any)['connections'] = ['foo', 'bar'];
        assert.equal(device.activeConnection(), 'foo');
      });
    });

    describe('.connect(params?, audioConstraints?)', () => {
      it('should throw an error if there is already an active connection', () => {
        device.connect();
        assert.throws(() => device.connect(), /A Connection is already active/);
      });

      it('should call ignore on all existing connections', () => {
        const connections: any[] = [];
        for (let i = 0; i < 10; i++) {
          connections.push({ ignore: sinon.spy() });
        }
        device['connections'] = connections;
        device.connect();
        connections.forEach((conn: any) => sinon.assert.calledOnce(conn.incoming));
        assert.equal(device.connections.length, 0);
      });

      it('should stop playing the incoming sound', () => {
        const spy: any = { stop: sinon.spy() };
        device['soundcache'].set(Device.SoundName.Incoming, spy);
        device.connect();
        sinon.assert.calledOnce(spy.stop);
      });

      it('should return a Connection', () => {
        assert.equal(device.connect(), activeConnection);
      });

      it('should set .activeConnection()', () => {
        assert.equal(device.connect(), device.activeConnection());
      });

      it('should pass rtcConfiguration along', () => {
        assert.deepEqual(rtcConfiguration, connectOptions && connectOptions.rtcConfiguration);
      });

      it('should play outgoing sound after accepted if enabled', () => {
        const spy: any = { play: sinon.spy() };
        device['soundcache'].set(Device.SoundName.Outgoing, spy);
        device.connect();
        activeConnection._direction = 'OUTGOING';
        activeConnection.emit('accept');
        sinon.assert.calledOnce(spy.play);
      });
    });

    describe('.destroy()', () => {
      it('should destroy .stream', () => {
        device.destroy();
        sinon.assert.calledOnce(pstream.destroy);
      });

      it('should stop sending registrations', () => {
        device.destroy();
        pstream.emit('connected', { region: 'US_EAST_VIRGINIA' });
        clock.tick(30000 + 1);
        sinon.assert.notCalled(pstream.register);
      });

      it('should disconnect all connections', () => {
        const disconnect = sinon.spy();
        (device as any)['connections'] = [
          { disconnect },
          { disconnect },
        ];
        device.destroy();
        sinon.assert.calledTwice(disconnect);
      });

      it('should disconnect active connection', () => {
        const connection = device.connect();
        device.destroy();
        sinon.assert.calledOnce((connection as any).disconnect);
      });
    });

    describe('.disconnectAll()', () => {
      it('should clear device.connections', () => {
        (device as any)['connections'] = [
          { disconnect: () => { } },
          { disconnect: () => { } },
        ];
        device.disconnectAll();
        assert.equal(device.connections.length, 0);
      });

      it('should call disconnect on all connections', () => {
        const disconnect = sinon.spy();
        (device as any)['connections'] = [
          { disconnect },
          { disconnect },
        ];
        device.disconnectAll();
        sinon.assert.calledTwice(disconnect);
      });

      it('should call disconnect on the active connection', () => {
        const connection = device.connect();
        device.disconnectAll();
        sinon.assert.calledOnce((connection as any).disconnect);
      });
    });

    describe('.region()', () => {
      it(`should return 'offline' if not connected`, () => {
        assert.equal(device.region(), 'offline');
      });

      context('when the Region is known to the SDK', () => {
        Object.entries(regionShortcodes).forEach(([fullName, region]: [string, string]) => {
          it(`should return ${region.toString()} for ${fullName}`, () => {
            pstream.emit('connected', { region: fullName });
            assert.equal(device.region(), region);
          });
        });
      });

      context('when the Region is not known to the SDK', () => {
        ['FOO_BAR', 'sg1', ''].forEach((name: string) => {
          it(`should return the region string directly if it's '${name}'`, () => {
            pstream.emit('connected', { region: name });
            assert.equal(device.region(), name);
          });
        });
      });
    });

    describe('.registerPresence()', () => {
      it('should send a register request with audio: true', () => {
        device.registerPresence();
        sinon.assert.calledOnce(pstream.register);
        sinon.assert.calledWith(pstream.register, { audio: true });
      });

      it('should start the registration timer', () => {
        device.registerPresence();
        sinon.assert.calledOnce(pstream.register);
        clock.tick(30000 + 1);
        sinon.assert.calledTwice(pstream.register);
      });
    });

    describe('.unregisterPresence()', () => {
      it('should send a register request with audio: false', () => {
        device.unregisterPresence();
        sinon.assert.calledOnce(pstream.register);
        sinon.assert.calledWith(pstream.register, { audio: false });
      });

      it('should stop the registration timer', () => {
        device.unregisterPresence();
        sinon.assert.calledOnce(pstream.register);
        clock.tick(30000 + 1);
        sinon.assert.calledOnce(pstream.register);
      });
    });

    describe('.setup()', () => {
      it('should call updateToken with the passed token', () => {
        const spy = sinon.spy(device.updateToken);
        device.updateToken = spy;
        device.setup(token);
        sinon.assert.calledOnce(spy);
        sinon.assert.calledWith(spy, token);
      });
    });

    describe('.sounds', () => {
      it('should log a deprecation warning the first time a child method is called', () => {
        const spy: SinonSpy = sinon.spy();
        device['_log'].warn = spy;
        assert(device.sounds.incoming);
        if (device.sounds.incoming) {
          device.sounds.incoming(false);
        }
        sinon.assert.calledOnce(spy);
      });

      it('should not log a deprecation warning the second time a child method is called', () => {
        const spy: SinonSpy = sinon.spy();
        device['_log'].warn = spy;
        if (device.sounds.incoming) {
          device.sounds.incoming(false);
        }
        sinon.assert.notCalled(spy);
      });

      it('should contain a working get/set method for .incoming()', () => {
        if (device.sounds.incoming) {
          device.sounds.incoming(true);
          assert.equal(device.sounds.incoming(), true);
          device.sounds.incoming(false);
          assert.equal(device.sounds.incoming(), false);
        }
      });

      it('should contain a working get/set method for .outgoing()', () => {
        if (device.sounds.outgoing) {
          device.sounds.outgoing(true);
          assert.equal(device.sounds.outgoing(), true);
          device.sounds.outgoing(false);
          assert.equal(device.sounds.outgoing(), false);
        }
      });

      it('should contain a working get/set method for .disconnect()', () => {
        if (device.sounds.disconnect) {
          device.sounds.disconnect(true);
          assert.equal(device.sounds.disconnect(), true);
          device.sounds.disconnect(false);
          assert.equal(device.sounds.disconnect(), false);
        }
      });
    });

    describe('.status()', () => {
      it('should return offline before registering', () => {
        assert.equal(device.status(), Device.Status.Offline);
      });
    });

    describe('on device change', () => {
      it('should publish a device-change event', () => {
        device.audio && device.audio.emit('deviceChange', [{ deviceId: 'foo' }]);
        sinon.assert.calledOnce(publisher.info);
        sinon.assert.calledWith(publisher.info, 'audio', 'device-change', {
          lost_active_device_ids: ['foo']
        });
      });

      it('should call _onInputDevicesChanges on the active Connection', () => {
        device.connect();
        const spy: SinonSpy = sinon.spy();
        activeConnection.mediaStream = { _onInputDevicesChanged: spy };
        device.audio && device.audio.emit('deviceChange', []);
        sinon.assert.calledOnce(spy);
      });
    });

    describe('on Device.error', () => {
      it('should never throw uncaught', () => {
        const noop = () => { };

        device.emit('error');
        device.addListener(Device.EventName.Error, noop);
        device.emit('error');
        device.removeListener(Device.EventName.Error, noop);
        device.emit('error');
      });
    });

    describe('createDefaultPayload', () => {
      xit('should be tested', () => {
        // This should be moved somewhere that it can be tested. This is currently:
        // A) Internal to Device where it can't easily be tested and
        // B) Reaching into Connection, causing a weird coupling.
      });
    });

    describe('on signaling.close', () => {
      it('should set stream to null', () => {
        pstream.emit('close');
        assert.equal(device['stream'], null);
      });
    });

    describe('on signaling.connected', () => {
      it('should update region', () => {
        pstream.emit('connected', { region: 'EU_IRELAND' });
        assert.equal(device.region(), regionShortcodes.EU_IRELAND);
      });

      it('should send a register request with audio: true', () => {
        pstream.emit('connected', { region: 'EU_IRELAND' });
        sinon.assert.calledOnce(pstream.register);
        sinon.assert.calledWith(pstream.register, { audio: true });
      });

      it('should start the registration timer', () => {
        pstream.emit('connected', { region: 'EU_IRELAND' });
        sinon.assert.calledOnce(pstream.register);
        clock.tick(30000 + 1);
        sinon.assert.calledTwice(pstream.register);
      });
    });

    describe('on signaling.error', () => {
      const twilioError = new GeneralErrors.UnknownError();

      it('should not emit Device.error if payload.error is missing', () => {
        device.emit = sinon.spy();
        pstream.emit('error', { });
        sinon.assert.notCalled(device.emit as any);
      });

      it('should emit Device.error without connection if payload.callsid is missing', () => {
        device.emit = sinon.spy();
        pstream.emit('error', { error: { twilioError } });
        sinon.assert.calledOnce(device.emit as any);
        sinon.assert.calledWith(device.emit as any, 'error', { twilioError });
      });

      it('should emit Device.error with connection if payload.callsid is present', () => {
        pstream.emit('invite', { callsid: 'foo', sdp: 'bar' });
        const conn = device.connections[0];
        conn.parameters = { CallSid: 'foo' };
        device.emit = sinon.spy();
        pstream.emit('error', { error: { twilioError }, callsid: 'foo' });
        sinon.assert.calledOnce(device.emit as any);
        sinon.assert.calledWith(device.emit as any, 'error', { connection: conn, twilioError });
      });

      it('should not stop registrations if code is not 31205', () => {
        device.registerPresence();
        pstream.emit('error', { error: { } });
        pstream.register.reset();
        clock.tick(30000 + 1);
        sinon.assert.called(pstream.register);
      });

      it('should stop registrations if code is 31205', () => {
        device.registerPresence();
        pstream.emit('error', { error: { code: 31205 } });
        pstream.register.reset();
        clock.tick(30000 + 1);
        sinon.assert.notCalled(pstream.register);
      });

      it('should emit Device.error if code is 31005', () => {
        device.emit = sinon.spy();
        pstream.emit('error', { error: { code: 31005 } });
        sinon.assert.calledOnce(device.emit as any);
        sinon.assert.calledWith(device.emit as any, 'error');
        const errorObject = (device.emit as sinon.SinonSpy).getCall(0).args[1];
        assert.equal(31005, errorObject.code);
      });
    });

    describe('on signaling.invite', () => {
      it('should not create a new connection if already on an active call', () => {
        device.connect();
        pstream.emit('invite', { callsid: 'foo', sdp: 'bar' });
        assert.equal(device.connections.length, 0);
      });

      it('should emit an error and not create a new connection if payload is missing callsid', () => {
        device.emit = sinon.spy();
        pstream.emit('invite', { sdp: 'bar' });
        assert.equal(device.connections.length, 0);
        sinon.assert.calledOnce(device.emit as any);
        sinon.assert.calledWith(device.emit as any, 'error');
      });

      it('should emit an error and not create a new connection if payload is missing sdp', () => {
        device.emit = sinon.spy();
        pstream.emit('invite', { sdp: 'bar' });
        assert.equal(device.connections.length, 0);
        sinon.assert.calledOnce(device.emit as any);
        sinon.assert.calledWith(device.emit as any, 'error');
      });

      context('if not on an active call and payload is valid', () => {
        beforeEach(() => {
          pstream.emit('invite', { callsid: 'foo', sdp: 'bar', parameters: { Params: 'foo=bar' } });
        });

        it('should not create a new connection if not on an active call and payload is valid', () => {
          assert.equal(device.connections.length, 1);
        });

        it('should pass the custom parameters to the new connection', () => {
          assert.deepEqual(connectOptions && connectOptions.twimlParams, { foo: 'bar' });
        });
      });

      it('should play the incoming sound', () => {
        const spy = { play: sinon.spy() };
        device['soundcache'].set(Device.SoundName.Incoming, spy);
        pstream.emit('invite', { callsid: 'foo', sdp: 'bar' });
        sinon.assert.calledOnce(spy.play);
      });

      context('when allowIncomingWhileBusy is true', () => {
        beforeEach(() => {
          device = new Device();
          device.setup(token, Object.assign(setupOptions, { allowIncomingWhileBusy: true }));
          pstream.emit('ready');
          device.connect();
        });

        it('should create a new connection', () => {
          pstream.emit('invite', { callsid: 'foo', sdp: 'bar' });
          assert.equal(device.connections.length, 1);
          assert.notEqual(device.connections[0], device.activeConnection());
        });

        it('should not play the incoming sound', () => {
          const spy = { play: sinon.spy() };
          device['soundcache'].set(Device.SoundName.Incoming, spy);
          pstream.emit('invite', { callsid: 'foo', sdp: 'bar' });
          sinon.assert.notCalled(spy.play);
        });
      });
    });

    describe('on signaling.offline', () => {
      it('should set Device.status() to Device.Status.Offline', () => {
        pstream.emit('offline');
        assert.equal(device.status(), Device.Status.Offline);
      });

      it(`should set Device.region() to 'offline'`, () => {
        pstream.emit('offline');
        assert.equal(device.region(), 'offline');
      });

      it('should emit Device.offline', () => {
        device.emit = sinon.spy();
        pstream.emit('offline');
        sinon.assert.calledOnce(device.emit as any);
        sinon.assert.calledWith(device.emit as any, 'offline');
      });
    });

    describe('on signaling.ready', () => {
      it('should set Device.status() to Device.Status.Ready if currently Offline', () => {
        pstream.emit('ready');
        assert.equal(device.status(), Device.Status.Ready);
      });

      it('should not change Device.status() if currently Busy', () => {
        device.connect();
        pstream.emit('ready');
        assert.equal(device.status(), Device.Status.Busy);
      });

      it('should emit Device.offline', () => {
        device.emit = sinon.spy();
        pstream.emit('ready');
        sinon.assert.calledOnce(device.emit as any);
        sinon.assert.calledWith(device.emit as any, 'ready');
      });
    });

    context('with a pending incoming call', () => {
      beforeEach((done: Function) => {
        device.once(Device.EventName.Incoming, () => {
          device.emit = sinon.spy();
          device.connections[0].parameters = { };
          done();
        });

        pstream.emit('invite', {
          callsid: 'CA1234',
          sdp: 'foobar',
        });
      });

      describe('on connection.accept', () => {
        it('should should set the active connection', () => {
          const conn = device.connections[0];
          conn.emit('accept');
          assert.equal(conn, device.activeConnection());
        });

        it('should should remove the connection', () => {
          device.connections[0].emit('accept');
          assert.equal(device.connections.length, 0);
        });

        it('should emit Device.connect', () => {
          device.connections[0].emit('accept');
          sinon.assert.calledOnce(device.emit as any);
          sinon.assert.calledWith(device.emit as any, 'connect');
        });

        it('should not play outgoing sound', () => {
          const spy: any = { play: sinon.spy() };
          device['soundcache'].set(Device.SoundName.Outgoing, spy);
          device.connections[0].emit('accept');
          sinon.assert.notCalled(spy.play);
        });
      });

      describe('on connection.error', () => {
        it('should should remove the connection if closed', () => {
          device.connections[0].status = () => Connection.State.Closed;
          device.connections[0].emit('error');
          assert.equal(device.connections.length, 0);
        });

        it('should emit Device.error', () => {
          device.connections[0].emit('error');
          sinon.assert.calledOnce(device.emit as any);
          sinon.assert.calledWith(device.emit as any, 'error');
        });
      });

      describe('on connection.transportClose', () => {
        it('should remove the connection if the connection was pending', () => {
          device.connections[0].status = () => Connection.State.Pending;
          device.connections[0].emit('transportClose');
          assert.equal(device.connections.length, 0);
        });
        it('should not remove the connection if the connection was open', () => {
          device.connections[0].status = () => Connection.State.Open;
          device.connections[0].emit('transportClose');
          assert.equal(device.connections.length, 1);
        });
      });

      describe('on connection.cancel', () => {
        it('should emit Device.cancel', () => {
          it('should should remove the connection', () => {
            device.connections[0].emit('cancel');
            assert.equal(device.connections.length, 0);
          });

          device.connections[0].emit('cancel');
          sinon.assert.calledOnce(device.emit as any);
          sinon.assert.calledWith(device.emit as any, 'cancel');
        });
      });

      describe('on connection.disconnect', () => {
        it('should emit Device.disconnect', () => {
          device.connections[0].emit('disconnect');
          sinon.assert.calledOnce(device.emit as any);
          sinon.assert.calledWith(device.emit as any, 'disconnect');
        });

        it('should remove connection from activeDevice', () => {
          const conn = device.connections[0];
          conn.accept();
          assert.equal(typeof conn, 'object');
          assert.equal(conn, device.activeConnection());

          device.connections[0].emit('disconnect');
          assert.equal(typeof device.activeConnection(), 'undefined');
        });
      });

      describe('on connection.reject', () => {
        it('should should remove the connection', () => {
          device.connections[0].emit('reject');
          assert.equal(device.connections.length, 0);
        });
      });
    });

    describe('Device.audio hooks', () => {
      describe('updateInputStream', () => {
        it('should reject if a connection is active and input stream is null', () => {
          device.connect();
          return updateInputStream(null).then(
            () => { throw new Error('Expected rejection'); },
            () => { });
        });

        it('should return a resolved Promise if there is no active connection', () => {
          return updateInputStream(null);
        });

        it('should call the connection._setInputTracksFromStream', () => {
          const info = { id: 'default', label: 'default' };
          device.connect();
          activeConnection._setInputTracksFromStream = sinon.spy(() => Promise.resolve());
          return updateInputStream(info).then(() => {
            sinon.assert.calledOnce(activeConnection._setInputTracksFromStream);
            sinon.assert.calledWith(activeConnection._setInputTracksFromStream, info);
          })
        });
      });

      describe('updateSinkIds', () => {
        context(`when type is 'speaker'`, () => {
          it('should call setSinkIds on all sounds except incoming', () => {
            const sinkIds = ['default'];
            updateSinkIds('speaker', sinkIds);
            Object.values(Device.SoundName)
              .filter((name: Device.SoundName) => name !== Device.SoundName.Incoming)
              .forEach((name: Device.SoundName) => {
                sinon.assert.calledOnce(sounds[name].setSinkIds);
                sinon.assert.calledWith(sounds[name].setSinkIds, sinkIds);
              });
          });

          it('should call _setSinkIds on the active connection', () => {
            device.connect();
            const sinkIds = ['default'];
            activeConnection._setSinkIds = sinon.spy(() => Promise.resolve())
            updateSinkIds('speaker', sinkIds);
            sinon.assert.calledOnce(activeConnection._setSinkIds);
            sinon.assert.calledWith(activeConnection._setSinkIds, sinkIds);
          });

          context('if successful', () => {
            let sinkIds: string[];
            beforeEach(() => {
              device.connect();
              sinkIds = ['default'];
              activeConnection._setSinkIds = sinon.spy(() => Promise.resolve())
              return updateSinkIds('speaker', sinkIds);
            });

            it('should publish a speaker-devices-set event', () => {
              sinon.assert.calledOnce(publisher.info);
              sinon.assert.calledWith(publisher.info, 'audio', 'speaker-devices-set',
                { audio_device_ids: sinkIds });
            });
          });

          context('if unsuccessful', () => {
            let sinkIds: string[];
            beforeEach(() => {
              device.connect();
              sinkIds = ['default'];
              activeConnection._setSinkIds = sinon.spy(() => Promise.reject(new Error('foo')));
              return updateSinkIds('speaker', sinkIds).then(
                () => { throw Error('Expected a rejection') },
                () => Promise.resolve());
            });

            it('should publish a speaker-devices-set event', () => {
              sinon.assert.calledOnce(publisher.error);
              sinon.assert.calledWith(publisher.error, 'audio', 'speaker-devices-set-failed',
                { audio_device_ids: sinkIds, message: 'foo' });
            });
          });
        });

        context(`when type is 'ringtone'`, () => {
          it('should call setSinkIds on incoming', () => {
            const sinkIds = ['default'];
            updateSinkIds('ringtone', sinkIds);
            sinon.assert.calledOnce(sounds[Device.SoundName.Incoming].setSinkIds);
            sinon.assert.calledWith(sounds[Device.SoundName.Incoming].setSinkIds, sinkIds);
          });

          context('if successful', () => {
            let sinkIds: string[];
            beforeEach(() => {
              device.connect();
              sinkIds = ['default'];
              activeConnection._setSinkIds = sinon.spy(() => Promise.resolve())
              return updateSinkIds('ringtone', sinkIds);
            });

            it('should publish a ringtone-devices-set event', () => {
              sinon.assert.calledOnce(publisher.info);
              sinon.assert.calledWith(publisher.info, 'audio', 'ringtone-devices-set',
                { audio_device_ids: sinkIds });
            });
          });
        });
      });
    });
  });
});

/**
 * Create a stub and mixin the EventEmitter functions. All methods are replaced with stubs,
 * except the EventEmitter functionality, which works as expected.
 * @param BaseClass - The base class to stub.
 * @returns A stubbed instance with EventEmitter mixed in.
 */
function createEmitterStub(BaseClass: any): SinonStubbedInstance<any> {
  const stub: SinonStubbedInstance<any> = sinon.createStubInstance(BaseClass);

  Object.getOwnPropertyNames(EventEmitter.prototype).forEach((name: string) => {
    const property = (EventEmitter.prototype as any)[name];
    if (typeof property !== 'function') { return; }
    stub[name] = property.bind(stub);
  });

  EventEmitter.constructor.call(stub);
  return stub;
}

/**
 * Create a Capability Token.
 * @param identity
 * @returns A Cap Token JWT.
 */
function createToken(identity: string): string {
  const token = new ClientCapability({
    accountSid: 'AC1234567890123456789012',
    authToken: 'authToken'
  });

  token.addScope(new ClientCapability.OutgoingClientScope({
    applicationSid: 'AP123',
    clientName: identity
  }));

  token.addScope(new ClientCapability.IncomingClientScope(identity));
  return token.toJwt();
}<|MERGE_RESOLUTION|>--- conflicted
+++ resolved
@@ -151,21 +151,13 @@
 
   context('before Device is initialized', () => {
     describe('deprecated handler methods', () => {
-<<<<<<< HEAD
       Object.entries(Device.EventName).forEach(([eventName, eventString]: [string, Device.EventName]) => {
-=======
-      Object.entries(Device.EventName).forEach(([eventName, eventString]) => {
->>>>>>> 1db67786
         it(`should set an event listener on Device for .${eventString}(handler)`, () => {
           const handler = () => { };
           (device as any)[eventString](handler);
           assert.equal(device.listenerCount(eventString), 1);
           assert.equal(device.listeners(eventString)[0], handler);
-<<<<<<< HEAD
           device.removeListener(eventString, handler);
-=======
-          device.removeListener(eventName as Device.EventName, handler);
->>>>>>> 1db67786
         });
       });
     });
@@ -292,22 +284,14 @@
     });
 
     describe('deprecated handler methods', () => {
-<<<<<<< HEAD
       Object.entries(Device.EventName).forEach(([eventName, eventString]: [string, Device.EventName]) => {
-=======
-      Object.entries(Device.EventName).forEach(([eventName, eventString]) => {
->>>>>>> 1db67786
         it(`should set an event listener on Device for .${eventString}(handler)`, () => {
           const handler = () => { };
           device.removeAllListeners(eventString);
           (device as any)[eventString](handler);
           assert.equal(device.listenerCount(eventString), 1);
           assert.equal(device.listeners(eventString)[0], handler);
-<<<<<<< HEAD
           device.removeListener(eventString, handler);
-=======
-          device.removeListener(eventName as Device.EventName, handler);
->>>>>>> 1db67786
         });
       });
     });
